/**
 * Copyright (c) 2011, 2014 Eurotech and/or its affiliates
 *
 *  All rights reserved. This program and the accompanying materials
 *  are made available under the terms of the Eclipse Public License v1.0
 *  which accompanies this distribution, and is available at
 *  http://www.eclipse.org/legal/epl-v10.html
 *
 * Contributors:
 *   Eurotech
 */
package org.eclipse.kura.cloud.app.command;

import java.io.File;
import java.io.IOException;
import java.util.Iterator;
import java.util.Map;
import java.util.Map.Entry;

import org.eclipse.kura.KuraErrorCode;
import org.eclipse.kura.KuraException;
import org.eclipse.kura.cloud.Cloudlet;
import org.eclipse.kura.cloud.CloudletTopic;
import org.eclipse.kura.command.PasswordCommandService;
import org.eclipse.kura.configuration.ConfigurableComponent;
import org.eclipse.kura.message.KuraRequestPayload;
import org.eclipse.kura.message.KuraResponsePayload;
import org.osgi.service.component.ComponentContext;
import org.slf4j.Logger;
import org.slf4j.LoggerFactory;

<<<<<<< HEAD
public class CommandCloudApp extends Cloudlet implements ConfigurableComponent, CommandService{
	private static final Logger s_logger = LoggerFactory.getLogger(CommandCloudApp.class);
	private static final String EDC_PASSWORD_METRIC_NAME= "command.password";
	private static final String COMMAND_ENABLED_ID= "command.enable";
	private static final String COMMAND_PASSWORD_ID= "command.password.value";
	private static final String COMMAND_WORKDIR_ID= "command.working.directory";
	private static final String COMMAND_TIMEOUT_ID= "command.timeout";
	private static final String COMMAND_ENVIRONMENT_ID= "command.environment";
=======
public class CommandCloudApp extends Cloudlet implements ConfigurableComponent,
		PasswordCommandService {
	private static final Logger s_logger = LoggerFactory
			.getLogger(CommandCloudApp.class);
	private static final String EDC_PASSWORD_METRIC_NAME = "password";
	private static final String COMMAND_ENABLED_ID = "command.enable";
	private static final String COMMAND_PASSWORD_ID = "command.password.value";
	private static final String COMMAND_WORKDIR_ID = "command.working.directory";
	private static final String COMMAND_TIMEOUT_ID = "command.timeout";
	private static final String COMMAND_ENVIRONMENT_ID = "command.environment";
>>>>>>> 840126b4

	public static final String APP_ID = "CMD-V1";

	private Map<String, Object> properties;

	private ComponentContext compCtx;

	/* EXEC */
	public static final String RESOURCE_COMMAND = "command";

	public CommandCloudApp() {
		super(APP_ID);
	}

	// ----------------------------------------------------------------
	//
	// Dependencies
	//
	// ----------------------------------------------------------------

	// This component inherits the required dependencies from the parent
	// class CloudApp.

	// ----------------------------------------------------------------
	//
	// Activation APIs
	//
	// ----------------------------------------------------------------

	// This component inherits the activation methods from the parent
	// class CloudApp.
	protected void activate(ComponentContext componentContext,
			Map<String, Object> properties) {
		s_logger.info("Bundle " + APP_ID + " has started with config!");
		this.compCtx = componentContext;
		updated(properties);
	}

	public void updated(Map<String, Object> properties) {
		s_logger.info("updated...: " + properties);

		this.properties = properties;
<<<<<<< HEAD
		boolean serviceEnabled= (Boolean) properties.get(COMMAND_ENABLED_ID);
		if(serviceEnabled){
			super.activate(compCtx);
=======
		boolean verificationEnabled = (Boolean) properties
				.get(COMMAND_ENABLED_ID);
		if (verificationEnabled) {
			activate(compCtx);
		}

		if (properties != null && !properties.isEmpty()) {
			Iterator<Entry<String, Object>> it = properties.entrySet()
					.iterator();
			while (it.hasNext()) {
				Entry<String, Object> entry = it.next();
				s_logger.info("New property - " + entry.getKey() + " = "
						+ entry.getValue() + " of type "
						+ entry.getValue().getClass().toString());
			}
>>>>>>> 840126b4
		}
	}

	@Override
	protected void doExec(CloudletTopic reqTopic,
			KuraRequestPayload reqPayload, KuraResponsePayload respPayload)
			throws KuraException {

		String[] resources = reqTopic.getResources();

		if (resources == null || resources.length != 1) {
			s_logger.error("Bad request topic: {}", reqTopic.toString());
			s_logger.error("Expected one resource but found {}",
					resources != null ? resources.length : "none");
			respPayload
					.setResponseCode(KuraResponsePayload.RESPONSE_CODE_BAD_REQUEST);
			return;
		}

		if (!resources[0].equals(RESOURCE_COMMAND)) {
			s_logger.error("Bad request topic: {}", reqTopic.toString());
			s_logger.error("Cannot find resource with name: {}", resources[0]);
			respPayload
					.setResponseCode(KuraResponsePayload.RESPONSE_CODE_NOTFOUND);
			return;
		}

		s_logger.info("EXECuting resource: {}", RESOURCE_COMMAND);

		KuraCommandResponsePayload commandResp = execute(reqPayload);

		for (String name : commandResp.metricNames()) {
			Object value = commandResp.getMetric(name);
			respPayload.addMetric(name, value);
		}
		respPayload.setBody(commandResp.getBody());
	}

	@Override
	public KuraCommandResponsePayload execute(KuraRequestPayload reqPayload) {
		KuraCommandRequestPayload commandReq = new KuraCommandRequestPayload(
				reqPayload);

		// String receivedPassword= (String)
		// reqPayload.getMetric(EDC_PASSWORD_METRIC_NAME);
		String receivedPassword = (String) commandReq
				.getMetric(EDC_PASSWORD_METRIC_NAME);
		String commandPassword = (String) properties.get(COMMAND_PASSWORD_ID);

		KuraCommandResponsePayload commandResp = new KuraCommandResponsePayload(
				KuraResponsePayload.RESPONSE_CODE_OK);

		boolean isExecutionAllowed = verifyPasswords(commandPassword,
				receivedPassword);
		if (isExecutionAllowed) {

			String command = commandReq.getCommand();
			if (command == null) {
				s_logger.error("null command");
				commandResp
						.setResponseCode(KuraResponsePayload.RESPONSE_CODE_BAD_REQUEST);
			}

			String[] cmdarray = prepareCommandArray(commandReq, command);

			String[] envp = getEnvironment(commandReq);
			String dir = getDir(commandReq);

			byte[] zipBytes = commandReq.getZipBytes();
			if (zipBytes != null) {
				try {
					UnZip.unZipBytes(zipBytes, dir);
				} catch (IOException e) {
					s_logger.error("Error unzipping command zip bytes", e);

					commandResp.setException(e);
				}
			}

			Process proc = null;
			try {
				proc = createExecutionProcess(dir, cmdarray, envp);
			} catch (Throwable t) {
				s_logger.error("Error executing command {}", t);
				commandResp
						.setResponseCode(KuraResponsePayload.RESPONSE_CODE_ERROR);
				commandResp.setException(t);

			}

			boolean runAsync = commandReq.isRunAsync() != null ? commandReq
					.isRunAsync() : false;
			int timeout = getTimeout(commandReq);

			ProcessMonitorThread pmt = null;
			pmt = new ProcessMonitorThread(proc, commandReq.getStdin(), timeout);
			pmt.start();

			if (!runAsync) {
				try {
					pmt.join();
					prepareResponseNoTimeout(commandResp, pmt);
				} catch (InterruptedException e) {
					Thread.interrupted();
					pmt.interrupt();
					prepareTimeoutResponse(commandResp, pmt);
				}
			}

		} else {

			s_logger.error("Password required but not correct and/or missing");
			commandResp
					.setResponseCode(KuraResponsePayload.RESPONSE_CODE_ERROR);
			commandResp.setExceptionMessage("Password missing or not correct");
		}

		return commandResp;

	}

	@Override
	public String execute(String cmd, String password) throws KuraException {
		// TODO Auto-generated method stub
		boolean verificationEnabled = (Boolean) properties
				.get(COMMAND_ENABLED_ID);
		if (verificationEnabled) {

			String commandPassword = (String) properties
					.get(COMMAND_PASSWORD_ID);
			boolean isExecutionAllowed = verifyPasswords(commandPassword,
					password);
			if (isExecutionAllowed) {

				String[] cmdArray = cmd.split(" ");
				String defaultDir = getDefaultWorkDir();
				String[] environment = getDefaultEnvironment();
				try {
					Process proc = createExecutionProcess(defaultDir, cmdArray,
							environment);

					int timeout = getDefaultTimeout();
					ProcessMonitorThread pmt = null;
					pmt = new ProcessMonitorThread(proc, null, timeout);
					pmt.start();

					try {
						pmt.join();
						if (pmt.getExitValue() == 0) {
							return pmt.getStdout();
						} else {
							return pmt.getStderr();
						}
					} catch (InterruptedException e) {
						Thread.interrupted();
						pmt.interrupt();
						throw KuraException.internalError(e);
					}
				} catch (IOException ex) {
					throw new KuraException(KuraErrorCode.INTERNAL_ERROR, ex);
				}
			} else {
				throw new KuraException(
						KuraErrorCode.CONFIGURATION_ATTRIBUTE_INVALID);
			}
		} else {
			throw new KuraException(KuraErrorCode.OPERATION_NOT_SUPPORTED);
		}

	}

	// command service defaults getters
	private String getDefaultWorkDir() {
		return (String) properties.get(COMMAND_WORKDIR_ID);
	}

	private int getDefaultTimeout() {
		return (Integer) properties.get(COMMAND_TIMEOUT_ID);
	}

	private String[] getDefaultEnvironment() {
		String envString = (String) properties.get(COMMAND_ENVIRONMENT_ID);
		if (envString != null) {
			return envString.split(" ");
		}
		return null;
	}

	private String getDir(KuraCommandRequestPayload req) {
		String dir = req.getWorkingDir();
		String defaultDir = getDefaultWorkDir();
		if (dir != null && !dir.isEmpty()) {
			return dir;
		}
		return defaultDir;
	}

	private int getTimeout(KuraCommandRequestPayload req) {
		Integer timeout = req.getTimeout();
		int defaultTimeout = getDefaultTimeout();
		if (timeout != null) {
			return timeout;
		}
		return defaultTimeout;
	}

	private String[] getEnvironment(KuraCommandRequestPayload req) {
		String[] envp = req.getEnvironmentPairs();
		String[] defaultEnv = getDefaultEnvironment();
		if (envp != null && envp.length != 0) {
			return envp;
		}
		return defaultEnv;
	}

	private boolean verifyPasswords(String commandPassword,
			String receivedPassword) {
		if (commandPassword == null && receivedPassword == null) {
			return true;
		} else if (commandPassword != null
				&& commandPassword.equals(receivedPassword)) {
			return true;
		}
		return false;
	}

	private Process createExecutionProcess(String dir, String[] cmdarray,
			String[] envp) throws IOException {
		Runtime rt = Runtime.getRuntime();
		Process proc = null;
		File fileDir = dir == null ? null : new File(dir);
		proc = rt.exec(cmdarray, envp, fileDir);
		return proc;
	}

	private String[] prepareCommandArray(KuraCommandRequestPayload req,
			String command) {
		String[] args = req.getArguments();
		int argsCount = args != null ? args.length : 0;
		String[] cmdarray = new String[1 + argsCount];

		cmdarray[0] = command;
		for (int i = 0; i < argsCount; i++) {
			cmdarray[1 + i] = args[i];
		}

		for (int i = 0; i < cmdarray.length; i++) {
			s_logger.debug("cmdarray: {}", cmdarray[i]);
		}

		return cmdarray;
	}

	private void prepareResponseNoTimeout(KuraCommandResponsePayload resp,
			ProcessMonitorThread pmt) {

		if (pmt.getException() != null) {
			resp.setResponseCode(KuraResponsePayload.RESPONSE_CODE_ERROR);
			resp.setException(pmt.getException());
			resp.setStderr(pmt.getStderr());
			resp.setStdout(pmt.getStdout());
		} else {
			resp.setStderr(pmt.getStderr());
			resp.setStdout(pmt.getStdout());
			resp.setTimedout(pmt.isTimedOut());

			if (!pmt.isTimedOut()) {
				resp.setExitCode(pmt.getExitValue());
			}
		}

	}

	private void prepareTimeoutResponse(KuraCommandResponsePayload resp,
			ProcessMonitorThread pmt) {
		resp.setStderr(pmt.getStderr());
		resp.setStdout(pmt.getStdout());
		resp.setTimedout(true);
	}

}<|MERGE_RESOLUTION|>--- conflicted
+++ resolved
@@ -13,9 +13,7 @@
 
 import java.io.File;
 import java.io.IOException;
-import java.util.Iterator;
 import java.util.Map;
-import java.util.Map.Entry;
 
 import org.eclipse.kura.KuraErrorCode;
 import org.eclipse.kura.KuraException;
@@ -29,8 +27,8 @@
 import org.slf4j.Logger;
 import org.slf4j.LoggerFactory;
 
-<<<<<<< HEAD
-public class CommandCloudApp extends Cloudlet implements ConfigurableComponent, CommandService{
+
+public class CommandCloudApp extends Cloudlet implements ConfigurableComponent, PasswordCommandService{
 	private static final Logger s_logger = LoggerFactory.getLogger(CommandCloudApp.class);
 	private static final String EDC_PASSWORD_METRIC_NAME= "command.password";
 	private static final String COMMAND_ENABLED_ID= "command.enable";
@@ -38,18 +36,7 @@
 	private static final String COMMAND_WORKDIR_ID= "command.working.directory";
 	private static final String COMMAND_TIMEOUT_ID= "command.timeout";
 	private static final String COMMAND_ENVIRONMENT_ID= "command.environment";
-=======
-public class CommandCloudApp extends Cloudlet implements ConfigurableComponent,
-		PasswordCommandService {
-	private static final Logger s_logger = LoggerFactory
-			.getLogger(CommandCloudApp.class);
-	private static final String EDC_PASSWORD_METRIC_NAME = "password";
-	private static final String COMMAND_ENABLED_ID = "command.enable";
-	private static final String COMMAND_PASSWORD_ID = "command.password.value";
-	private static final String COMMAND_WORKDIR_ID = "command.working.directory";
-	private static final String COMMAND_TIMEOUT_ID = "command.timeout";
-	private static final String COMMAND_ENVIRONMENT_ID = "command.environment";
->>>>>>> 840126b4
+
 
 	public static final String APP_ID = "CMD-V1";
 
@@ -92,27 +79,10 @@
 		s_logger.info("updated...: " + properties);
 
 		this.properties = properties;
-<<<<<<< HEAD
+
 		boolean serviceEnabled= (Boolean) properties.get(COMMAND_ENABLED_ID);
 		if(serviceEnabled){
 			super.activate(compCtx);
-=======
-		boolean verificationEnabled = (Boolean) properties
-				.get(COMMAND_ENABLED_ID);
-		if (verificationEnabled) {
-			activate(compCtx);
-		}
-
-		if (properties != null && !properties.isEmpty()) {
-			Iterator<Entry<String, Object>> it = properties.entrySet()
-					.iterator();
-			while (it.hasNext()) {
-				Entry<String, Object> entry = it.next();
-				s_logger.info("New property - " + entry.getKey() + " = "
-						+ entry.getValue() + " of type "
-						+ entry.getValue().getClass().toString());
-			}
->>>>>>> 840126b4
 		}
 	}
 
