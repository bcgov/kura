package org.eclipse.kura.linux.bluetooth.util;

import java.io.BufferedReader;
import java.io.BufferedWriter;
import java.io.IOException;
import java.io.InputStream;
import java.io.InputStreamReader;
import java.io.OutputStream;
import java.io.OutputStreamWriter;
import java.util.Arrays;
import java.util.concurrent.ExecutorService;
import java.util.concurrent.Executors;
import java.util.concurrent.Future;

import org.eclipse.kura.bluetooth.BluetoothGatt;
import org.slf4j.Logger;
import org.slf4j.LoggerFactory;

public class BluetoothProcess {

	private static final Logger s_logger = LoggerFactory.getLogger(BluetoothProcess.class);
<<<<<<< HEAD
=======
//	private static final ExecutorService s_streamGobblers = Executors.newFixedThreadPool(2);
>>>>>>> 0d2e6108
	private static final ExecutorService s_streamGobblers = Executors.newCachedThreadPool();

	private Process m_process;
	private Future<?> m_futureInputGobbler;
	private Future<?> m_futureErrorGobbler;
	private BufferedWriter m_bufferedWriter;
	
	public BufferedWriter getWriter() {
		return m_bufferedWriter;
	}
	
	void exec(String[] cmdArray, final BluetoothProcessListener listener) throws IOException{
		s_logger.debug("Executing: {}", Arrays.toString(cmdArray));
		ProcessBuilder pb = new ProcessBuilder(cmdArray);
		m_process = pb.start();
		m_bufferedWriter = new BufferedWriter(new OutputStreamWriter(m_process.getOutputStream()));
		
		// process the input stream
		m_futureInputGobbler = s_streamGobblers.submit(new Runnable() {
			@Override
			public void run() {
				Thread.currentThread().setName("BluetoothProcess Input Stream Gobbler");
				try {
					readInputStreamFully(m_process.getInputStream(), listener);
				} catch (IOException e) {
//					s_logger.warn("Error in processing the input stream : ", e);
				}
			}
			
		});
		
		// process the error stream
        m_futureErrorGobbler = s_streamGobblers.submit(new Runnable() {
            @Override
            public void run() {
                Thread.currentThread().setName("BluetoothProcess ErrorStream Gobbler");
                try {
					readErrorStreamFully(m_process.getErrorStream(), listener);
				} catch (IOException e) {
//					s_logger.warn("Error in processing the error stream : ", e);
				}                    
            }
        });
        
	}
	
	public void destroy() {
		if (m_process != null) {
			s_logger.info("Closing streams and killing..." );
            closeQuietly(m_process.getInputStream());
            closeQuietly(m_process.getErrorStream());
            closeQuietly(m_process.getOutputStream());
            m_futureInputGobbler.cancel(true);
            m_futureErrorGobbler.cancel(true);
            m_process.destroy();
            m_process = null;
		}
		m_process  = null;
	}
	
	private void readInputStreamFully(InputStream is, BluetoothProcessListener listener) throws IOException {
		int ch;
		String line;
		
		if (listener instanceof BluetoothGatt) {
			BufferedReader br = null;
			br = new BufferedReader(new InputStreamReader(is));
			while ((ch = br.read()) != -1) {
				listener.processInputStream((char) ch);
			}
			s_logger.debug("End of stream!");
		} else {
			StringBuilder stringBuilder = new StringBuilder();

			BufferedReader br = null;
			br = new BufferedReader(new InputStreamReader(is));
			
			while ((line = br.readLine()) != null) {
				stringBuilder.append(line + "\n");
			}
			listener.processInputStream(stringBuilder.toString());
			s_logger.debug("End of stream!");
		}
	}
	
	private void readErrorStreamFully(InputStream is, BluetoothProcessListener listener) throws IOException {
		int ch;

		StringBuilder stringBuilder = new StringBuilder();

		BufferedReader br = null;
		br = new BufferedReader(new InputStreamReader(is));
		while ((ch = br.read()) != -1) {
			stringBuilder.append((char) ch);
		}
		listener.processErrorStream(stringBuilder.toString());
		s_logger.debug("End of stream!");
	}
	
	private void closeQuietly(InputStream is) {
        if (is != null) {
            try {
                is.close();
                is = null;
            } catch (IOException e) {
                s_logger.warn("Failed to close process input stream", e);
            }
        }
    }

    private void closeQuietly(OutputStream os) {
        if (os != null) {
            try {
                os.close();
                os = null;
            } catch (IOException e) {
                s_logger.warn("Failed to close process output stream", e);
            }
        }
    }
	
}<|MERGE_RESOLUTION|>--- conflicted
+++ resolved
@@ -19,10 +19,7 @@
 public class BluetoothProcess {
 
 	private static final Logger s_logger = LoggerFactory.getLogger(BluetoothProcess.class);
-<<<<<<< HEAD
-=======
 //	private static final ExecutorService s_streamGobblers = Executors.newFixedThreadPool(2);
->>>>>>> 0d2e6108
 	private static final ExecutorService s_streamGobblers = Executors.newCachedThreadPool();
 
 	private Process m_process;
