--- conflicted
+++ resolved
@@ -1,486 +1,478 @@
-<?xml version="1.0" encoding="UTF-8"?>
-<!--
-
-    Copyright (c) 2011, 2014 Eurotech and/or its affiliates
-
-     All rights reserved. This program and the accompanying materials
-     are made available under the terms of the Eclipse Public License v1.0
-     which accompanies this distribution, and is available at
-     http://www.eclipse.org/legal/epl-v10.html
-
-    Contributors:
-      Eurotech
-
--->
-<project xmlns="http://maven.apache.org/POM/4.0.0" xmlns:xsi="http://www.w3.org/2001/XMLSchema-instance"
-	xsi:schemaLocation="http://maven.apache.org/POM/4.0.0 http://maven.apache.org/maven-v4_0_0.xsd">
-
-	<!-- POM file generated with GWT webAppCreator -->
-	<modelVersion>4.0.0</modelVersion>
-	<parent>
-		<groupId>org.eclipse.kura</groupId>
-		<artifactId>kura</artifactId>
-<<<<<<< HEAD
-		<version>0.7.0</version>
-=======
-		<version>0.7.1</version>
->>>>>>> 3a66906d
-		<relativePath>../pom_pom.xml</relativePath>
-	</parent>
-
-	<groupId>org.eclipse.kura</groupId>
-	<artifactId>org.eclipse.kura.web</artifactId>
-<<<<<<< HEAD
-	<version>0.7.0</version>
-=======
-	<version>0.7.1</version>
->>>>>>> 3a66906d
-	<packaging>war</packaging>
-	<name>org.eclipse.kura.web</name>
-
-	<properties>
-		<kura.basedir>${project.basedir}/..</kura.basedir>
-		<!-- Convenience property to set the GWT version -->
-		<gwtVersion>2.4.0</gwtVersion>
-		<!-- GWT needs at least java 1.5 -->
-		<webappDirectory>${project.build.directory}/${project.build.finalName}</webappDirectory>
-		<project.build.sourceEncoding>UTF-8</project.build.sourceEncoding>
-	</properties>
-
-	<dependencies>
-		<!-- <dependency> <groupId>com.google.gwt</groupId> <artifactId>gwt-osgi</artifactId> 
-			<version>${gwtVersion}</version> <scope>runtime</scope> </dependency> <dependency> 
-			<groupId>com.google.gwt</groupId> <artifactId>gwt-servlet</artifactId> <version>${gwtVersion}</version> 
-			<scope>runtime</scope> </dependency> -->
-		<dependency>
-			<groupId>com.google.gwt</groupId>
-			<artifactId>gwt-user</artifactId>
-			<version>${gwtVersion}</version>
-			<scope>provided</scope>
-		</dependency>
-		<dependency>
-			<groupId>com.extjs</groupId>
-			<artifactId>gxt</artifactId>
-			<version>2.2.5</version>
-		</dependency>
-		<dependency>
-			<groupId>org.eclipse.kura</groupId>
-			<artifactId>org.eclipse.kura.api</artifactId>
-			<version>${project.version}</version>
-			<scope>provided</scope>
-		</dependency>
-		<dependency>
-			<groupId>org.eclipse.kura</groupId>
-			<artifactId>org.eclipse.kura.core</artifactId>
-			<version>${project.version}</version>
-			<scope>provided</scope>
-		</dependency>
-		<dependency>
-			<groupId>org.eclipse.kura</groupId>
-			<artifactId>org.eclipse.kura.core.configuration</artifactId>
-			<version>${project.version}</version>
-			<scope>provided</scope>
-		</dependency>
-		<dependency>
-			<groupId>org.eclipse.kura</groupId>
-			<artifactId>org.eclipse.kura.core.net</artifactId>
-			<version>${project.version}</version>
-			<scope>provided</scope>
-		</dependency>
-		<dependency>
-			<groupId>org.eclipse.kura</groupId>
-			<artifactId>org.eclipse.kura.deployment.agent</artifactId>
-			<version>${project.version}</version>
-			<scope>provided</scope>
-		</dependency>
-		<dependency>
-			<groupId>com.allen-sauer.gwt.log</groupId>
-			<artifactId>gwt-log</artifactId>
-			<version>3.1.8</version>
-		</dependency>
-		<dependency>
-			<groupId>org.osgi</groupId>
-			<artifactId>org.osgi.core</artifactId>
-			<version>4.3.0</version>
-		</dependency>
-		<dependency>
-			<groupId>org.osgi</groupId>
-			<artifactId>org.osgi.compendium</artifactId>
-			<version>4.3.0</version>
-		</dependency>
-		<dependency>
-			<groupId>junit</groupId>
-			<artifactId>junit</artifactId>
-			<version>4.7</version>
-			<scope>provided</scope>
-		</dependency>
-        <dependency>
-			<groupId>org.slf4j</groupId>
-			<artifactId>slf4j-api</artifactId>
-			<version>1.6.4</version>
-		</dependency>
-		<dependency>
-			<groupId>org.slf4j</groupId>
-			<artifactId>slf4j-log4j12</artifactId>
-			<version>1.6.4</version>
-		</dependency>
-		<dependency>
-			<groupId>commons-fileupload</groupId>
-			<artifactId>commons-fileupload</artifactId>
-			<version>1.2.2</version>
-		</dependency>
-		<dependency>
-			<groupId>commons-io</groupId>
-			<artifactId>commons-io</artifactId>
-			<version>2.1</version>
-		</dependency>
-	</dependencies>
-
-	<build>
-		<!-- Generate compiled stuff in the folder used for developing mode -->
-		<outputDirectory>src/main/webapp/WEB-INF/classes</outputDirectory>
-		<extensions>
-			<extension>
-				<groupId>org.apache.maven.wagon</groupId>
-				<artifactId>wagon-ssh</artifactId>
-				<version>1.0-beta-6</version>
-			</extension>
-		</extensions>
- 		<plugins>
-<!--
-                    <plugin>
-                        <artifactId>maven-dependency-plugin</artifactId>
-                            <executions>
-                                <execution>
-                                    <phase>install</phase>
-                                    <goals>
-                                        <goal>copy-dependencies</goal>
-                                    </goals>
-                                    <configuration>
-		                        <includeArtifactIds>gxt</includeArtifactIds>
-                                        <outputDirectory>${project.build.directory}/lib</outputDirectory>
-                                    </configuration>
-                                </execution>
-                            </executions>
-                    </plugin>
--->
-			<!-- Download GXT CSS -->
-			<plugin>
-				<groupId>org.codehaus.mojo</groupId>
-				<artifactId>wagon-maven-plugin</artifactId>
-				<version>1.0-beta-3</version>
-				<executions>
-					<execution>
-						<id>gxt-resource-download</id>
-						<phase>validate</phase>
-						<goals>
-							<goal>download-single</goal>
-						</goals>
-						<configuration>
-							<url>https://s3.amazonaws.com/esf-updates</url>
-							<fromFile>gxt_resources_2.3.1.tar.gz</fromFile>
-							<toDir>src/main/webapp/gxt</toDir>
-						</configuration>
-					</execution>
-				</executions>
-			</plugin>
-			<plugin>
-				<groupId>org.apache.maven.plugins</groupId>
-				<artifactId>maven-antrun-plugin</artifactId>
-				<version>1.7</version>
-				<executions>
-					<execution>
-						<id>gxt-extract</id>
-						<phase>compile</phase>
-						<goals>
-							<goal>run</goal>
-						</goals>
-						<configuration>
-							<target>
-								<untar src="src/main/webapp/gxt/gxt_resources_2.3.1.tar.gz"
-									   dest="src/main/webapp/gxt"
-									   compression="gzip" />
-							</target>
-						</configuration>
-					</execution>
-					<execution>
-						<id>gxt-archive-delete</id>
-						<phase>compile</phase>
-						<goals>
-							<goal>run</goal>
-						</goals>
-						<configuration>
-							<target>
-								<delete file="src/main/webapp/gxt/gxt_resources_2.3.1.tar.gz" />
-							</target>
-						</configuration>
-					</execution>
-				</executions>
-			</plugin>
-			<plugin>
-					<groupId>org.codehaus.mojo</groupId>
-					<artifactId>properties-maven-plugin</artifactId>
-					<version>1.0-alpha-1</version>
-					<executions>
-							<execution>
-									<phase>compile</phase>
-									<goals>
-											<goal>read-project-properties</goal>
-									</goals>
-									<configuration>
-									<files>
-											<file>${basedir}/../distrib/build.properties</file>
-									</files>
-									</configuration>
-							 </execution>
-					</executions>
-			</plugin>
-			<plugin>
-				<groupId>org.apache.maven.plugins</groupId>
-				<artifactId>maven-eclipse-plugin</artifactId>
-				<version>2.9</version>
-				<configuration>
-					<skip>false</skip>
-				</configuration>
-			</plugin>
-			<!-- Remove CSS on clean -->
-			<plugin>
-				<groupId>org.apache.maven.plugins</groupId>
-			    <artifactId>maven-clean-plugin</artifactId>
-				<version>2.4.1</version>
-				<configuration>
-					<filesets>
-						<fileset>
-							<directory>src/main/webapp/gxt</directory>
-							<includes>
-								<include>**/*</include>
-							</includes>
-							<excludes>
-								<exclude>.gitkeep</exclude>
-							</excludes>
-							<followSymlinks>false</followSymlinks>
-						</fileset>
-						<fileset>
-							<directory>src/main/webapp/denali</directory>
-							<excludes>
-								<exclude>blank.html</exclude>
-								<exclude>clear.gif</exclude>
-								<exclude>hosted.html</exclude>
-							</excludes>
-						</fileset>
-						<fileset>
-							<directory>src/main/webapp/WEB-INF</directory>
-							<excludes>
-								<exclude>web.xml</exclude>
-							</excludes>
-						</fileset>
-					</filesets>
-				</configuration>
-			</plugin>
-			<!-- GWT Maven Plugin -->
-			<plugin>
-				<groupId>org.codehaus.mojo</groupId>
-				<artifactId>gwt-maven-plugin</artifactId>
-				<version>2.4.0</version>
-				<executions>
-					<execution>
-						<goals>
-							<goal>compile</goal>
-							<goal>test</goal>
-							<goal>i18n</goal>
-							<goal>generateAsync</goal>
-						</goals>
-					</execution>
-				</executions>
-				<!-- Plugin configuration. There are many available options, see gwt-maven-plugin 
-					documentation at codehaus.org -->
-				<configuration>
-					<runTarget>denali.html</runTarget>
-					<hostedWebapp>${webappDirectory}</hostedWebapp>
-					<i18nMessagesBundle>org.eclipse.kura.web.client.messages.Messages</i18nMessagesBundle>
-					<i18nConstantsWithLookupBundle>org.eclipse.kura.web.client.messages.ValidationMessages</i18nConstantsWithLookupBundle>
-                    <webappDirectory>src/main/webapp</webappDirectory>
-				</configuration>
-			</plugin>
-
-			<!-- Copy static web files before executing gwt:run -->
-			<plugin>
-				<groupId>org.apache.maven.plugins</groupId>
-				<artifactId>maven-war-plugin</artifactId>
-				<version>2.1.1</version>
-				<executions>
-					<execution>
-						<phase>compile</phase>
-						<goals>
-							<goal>exploded</goal>
-						</goals>
-					</execution>
-				</executions>
-				<configuration>
-					<webappDirectory>${webappDirectory}</webappDirectory>
-					<archive>
-						<manifestFile>META-INF/MANIFEST.MF</manifestFile>
-					</archive>
-				</configuration>
-			</plugin>
-			<plugin>
-				<groupId>org.apache.maven.plugins</groupId>
-				<artifactId>maven-compiler-plugin</artifactId>
-				<version>2.3.2</version>
-				<configuration>
-					<source>1.5</source>
-					<target>1.5</target>
-				</configuration>
-			</plugin>
-
-			<plugin>
-				<groupId>org.apache.maven.plugins</groupId>
-				<artifactId>maven-assembly-plugin</artifactId>
-				<version>2.4</version>
-				<executions>
-					<execution>
-						<id>buid-version-jar</id>
-						<phase>package</phase>
-						<goals>
-							<goal>single</goal>
-						</goals>
-						<configuration>
-							<finalName>${project.artifactId}_${project.version}.v${kura.build.version}</finalName>
-							<appendAssemblyId>false</appendAssemblyId>
-							<archive>
-								<manifestFile>META-INF/MANIFEST.MF</manifestFile>
-							</archive>
-							<descriptors>
-								<descriptor>src/main/assembly/bundle.xml</descriptor>
-							</descriptors>
-						</configuration>
-					</execution>
-					<execution>
-						<id>standard-jar</id>
-						<phase>package</phase>
-						<goals>
-							<goal>single</goal>
-						</goals>
-						<configuration>
-							<finalName>${project.artifactId}-${project.version}</finalName>
-							<appendAssemblyId>false</appendAssemblyId>
-							<archive>
-								<manifestFile>META-INF/MANIFEST.MF</manifestFile>
-							</archive>
-							<descriptors>
-								<descriptor>src/main/assembly/bundle.xml</descriptor>
-							</descriptors>
-						</configuration>
-					</execution>
-				</executions>
-			</plugin>
-		</plugins>
-		<pluginManagement>
-			<plugins>
-				<!--This plugin's configuration is used to store Eclipse m2e settings 
-					only. It has no influence on the Maven build itself. -->
-				<plugin>
-					<groupId>org.eclipse.m2e</groupId>
-					<artifactId>lifecycle-mapping</artifactId>
-					<version>1.0.0</version>
-					<configuration>
-						<lifecycleMappingMetadata>
-							<pluginExecutions>
-								<pluginExecution>
-									<pluginExecutionFilter>
-										<groupId>org.codehaus.mojo</groupId>
-										<artifactId>gwt-maven-plugin</artifactId>
-										<versionRange>[2.4.0,)</versionRange>
-										<goals>
-											<goal>generateAsync</goal>
-											<goal>i18n</goal>
-										</goals>
-									</pluginExecutionFilter>
-									<action>
-										<ignore></ignore>
-									</action>
-								</pluginExecution>
-								<pluginExecution>
-									<pluginExecutionFilter>
-										<groupId>org.apache.maven.plugins</groupId>
-										<artifactId>maven-war-plugin</artifactId>
-										<versionRange>[2.1.1,)</versionRange>
-										<goals>
-											<goal>generateAsync</goal>
-											<goal>i18n</goal>
-											<goal>exploded</goal>
-										</goals>
-									</pluginExecutionFilter>
-									<action>
-										<ignore></ignore>
-									</action>
-								</pluginExecution>
-								<pluginExecution>
-									<pluginExecutionFilter>
-										<groupId>
-											org.codehaus.mojo
-										</groupId>
-										<artifactId>
-											wagon-maven-plugin
-										</artifactId>
-										<versionRange>
-											[1.0-beta-3,)
-										</versionRange>
-										<goals>
-											<goal>download-single</goal>
-										</goals>
-									</pluginExecutionFilter>
-									<action>
-										<ignore></ignore>
-									</action>
-								</pluginExecution>
-								
-								<pluginExecution>
-									<pluginExecutionFilter>
-										<groupId>
-											org.apache.maven.plugins
-										</groupId>
-										<artifactId>
-											maven-antrun-plugin
-										</artifactId>
-										<versionRange>
-											[1.0-beta-3,)
-										</versionRange>
-										<goals>
-											<goal>run</goal>
-										</goals>
-									</pluginExecutionFilter>
-									<action>
-										<ignore></ignore>
-									</action>
-								</pluginExecution>
-
-								<pluginExecution>
-									<pluginExecutionFilter>
-										<groupId>
-											org.codehaus.mojo
-										</groupId>
-										<artifactId>
-											properties-maven-plugin
-										</artifactId>
-										<versionRange>
-											[1.0-alpha-1,)
-										</versionRange>
-										<goals>
-											<goal>
-												read-project-properties
-											</goal>
-										</goals>
-									</pluginExecutionFilter>
-									<action>
-										<ignore></ignore>
-									</action>
-								</pluginExecution>
-							</pluginExecutions>
-						</lifecycleMappingMetadata>
-					</configuration>
-				</plugin>
-			</plugins>
-		</pluginManagement>
-	</build>
-</project>
+<?xml version="1.0" encoding="UTF-8"?>
+<!--
+
+    Copyright (c) 2011, 2014 Eurotech and/or its affiliates
+
+     All rights reserved. This program and the accompanying materials
+     are made available under the terms of the Eclipse Public License v1.0
+     which accompanies this distribution, and is available at
+     http://www.eclipse.org/legal/epl-v10.html
+
+    Contributors:
+      Eurotech
+
+-->
+<project xmlns="http://maven.apache.org/POM/4.0.0" xmlns:xsi="http://www.w3.org/2001/XMLSchema-instance"
+	xsi:schemaLocation="http://maven.apache.org/POM/4.0.0 http://maven.apache.org/maven-v4_0_0.xsd">
+
+	<!-- POM file generated with GWT webAppCreator -->
+	<modelVersion>4.0.0</modelVersion>
+	<parent>
+		<groupId>org.eclipse.kura</groupId>
+		<artifactId>kura</artifactId>
+		<version>0.7.1</version>
+		<relativePath>../pom_pom.xml</relativePath>
+	</parent>
+
+	<groupId>org.eclipse.kura</groupId>
+	<artifactId>org.eclipse.kura.web</artifactId>
+	<version>0.7.1</version>
+	<packaging>war</packaging>
+	<name>org.eclipse.kura.web</name>
+
+	<properties>
+		<kura.basedir>${project.basedir}/..</kura.basedir>
+		<!-- Convenience property to set the GWT version -->
+		<gwtVersion>2.4.0</gwtVersion>
+		<!-- GWT needs at least java 1.5 -->
+		<webappDirectory>${project.build.directory}/${project.build.finalName}</webappDirectory>
+		<project.build.sourceEncoding>UTF-8</project.build.sourceEncoding>
+	</properties>
+
+	<dependencies>
+		<!-- <dependency> <groupId>com.google.gwt</groupId> <artifactId>gwt-osgi</artifactId> 
+			<version>${gwtVersion}</version> <scope>runtime</scope> </dependency> <dependency> 
+			<groupId>com.google.gwt</groupId> <artifactId>gwt-servlet</artifactId> <version>${gwtVersion}</version> 
+			<scope>runtime</scope> </dependency> -->
+		<dependency>
+			<groupId>com.google.gwt</groupId>
+			<artifactId>gwt-user</artifactId>
+			<version>${gwtVersion}</version>
+			<scope>provided</scope>
+		</dependency>
+		<dependency>
+			<groupId>com.extjs</groupId>
+			<artifactId>gxt</artifactId>
+			<version>2.2.5</version>
+		</dependency>
+		<dependency>
+			<groupId>org.eclipse.kura</groupId>
+			<artifactId>org.eclipse.kura.api</artifactId>
+			<version>${project.version}</version>
+			<scope>provided</scope>
+		</dependency>
+		<dependency>
+			<groupId>org.eclipse.kura</groupId>
+			<artifactId>org.eclipse.kura.core</artifactId>
+			<version>${project.version}</version>
+			<scope>provided</scope>
+		</dependency>
+		<dependency>
+			<groupId>org.eclipse.kura</groupId>
+			<artifactId>org.eclipse.kura.core.configuration</artifactId>
+			<version>${project.version}</version>
+			<scope>provided</scope>
+		</dependency>
+		<dependency>
+			<groupId>org.eclipse.kura</groupId>
+			<artifactId>org.eclipse.kura.core.net</artifactId>
+			<version>${project.version}</version>
+			<scope>provided</scope>
+		</dependency>
+		<dependency>
+			<groupId>org.eclipse.kura</groupId>
+			<artifactId>org.eclipse.kura.deployment.agent</artifactId>
+			<version>${project.version}</version>
+			<scope>provided</scope>
+		</dependency>
+		<dependency>
+			<groupId>com.allen-sauer.gwt.log</groupId>
+			<artifactId>gwt-log</artifactId>
+			<version>3.1.8</version>
+		</dependency>
+		<dependency>
+			<groupId>org.osgi</groupId>
+			<artifactId>org.osgi.core</artifactId>
+			<version>4.3.0</version>
+		</dependency>
+		<dependency>
+			<groupId>org.osgi</groupId>
+			<artifactId>org.osgi.compendium</artifactId>
+			<version>4.3.0</version>
+		</dependency>
+		<dependency>
+			<groupId>junit</groupId>
+			<artifactId>junit</artifactId>
+			<version>4.7</version>
+			<scope>provided</scope>
+		</dependency>
+        <dependency>
+			<groupId>org.slf4j</groupId>
+			<artifactId>slf4j-api</artifactId>
+			<version>1.6.4</version>
+		</dependency>
+		<dependency>
+			<groupId>org.slf4j</groupId>
+			<artifactId>slf4j-log4j12</artifactId>
+			<version>1.6.4</version>
+		</dependency>
+		<dependency>
+			<groupId>commons-fileupload</groupId>
+			<artifactId>commons-fileupload</artifactId>
+			<version>1.2.2</version>
+		</dependency>
+		<dependency>
+			<groupId>commons-io</groupId>
+			<artifactId>commons-io</artifactId>
+			<version>2.1</version>
+		</dependency>
+	</dependencies>
+
+	<build>
+		<!-- Generate compiled stuff in the folder used for developing mode -->
+		<outputDirectory>src/main/webapp/WEB-INF/classes</outputDirectory>
+		<extensions>
+			<extension>
+				<groupId>org.apache.maven.wagon</groupId>
+				<artifactId>wagon-ssh</artifactId>
+				<version>1.0-beta-6</version>
+			</extension>
+		</extensions>
+ 		<plugins>
+<!--
+                    <plugin>
+                        <artifactId>maven-dependency-plugin</artifactId>
+                            <executions>
+                                <execution>
+                                    <phase>install</phase>
+                                    <goals>
+                                        <goal>copy-dependencies</goal>
+                                    </goals>
+                                    <configuration>
+		                        <includeArtifactIds>gxt</includeArtifactIds>
+                                        <outputDirectory>${project.build.directory}/lib</outputDirectory>
+                                    </configuration>
+                                </execution>
+                            </executions>
+                    </plugin>
+-->
+			<!-- Download GXT CSS -->
+			<plugin>
+				<groupId>org.codehaus.mojo</groupId>
+				<artifactId>wagon-maven-plugin</artifactId>
+				<version>1.0-beta-3</version>
+				<executions>
+					<execution>
+						<id>gxt-resource-download</id>
+						<phase>validate</phase>
+						<goals>
+							<goal>download-single</goal>
+						</goals>
+						<configuration>
+							<url>https://s3.amazonaws.com/esf-updates</url>
+							<fromFile>gxt_resources_2.3.1.tar.gz</fromFile>
+							<toDir>src/main/webapp/gxt</toDir>
+						</configuration>
+					</execution>
+				</executions>
+			</plugin>
+			<plugin>
+				<groupId>org.apache.maven.plugins</groupId>
+				<artifactId>maven-antrun-plugin</artifactId>
+				<version>1.7</version>
+				<executions>
+					<execution>
+						<id>gxt-extract</id>
+						<phase>compile</phase>
+						<goals>
+							<goal>run</goal>
+						</goals>
+						<configuration>
+							<target>
+								<untar src="src/main/webapp/gxt/gxt_resources_2.3.1.tar.gz"
+									   dest="src/main/webapp/gxt"
+									   compression="gzip" />
+							</target>
+						</configuration>
+					</execution>
+					<execution>
+						<id>gxt-archive-delete</id>
+						<phase>compile</phase>
+						<goals>
+							<goal>run</goal>
+						</goals>
+						<configuration>
+							<target>
+								<delete file="src/main/webapp/gxt/gxt_resources_2.3.1.tar.gz" />
+							</target>
+						</configuration>
+					</execution>
+				</executions>
+			</plugin>
+			<plugin>
+					<groupId>org.codehaus.mojo</groupId>
+					<artifactId>properties-maven-plugin</artifactId>
+					<version>1.0-alpha-1</version>
+					<executions>
+							<execution>
+									<phase>compile</phase>
+									<goals>
+											<goal>read-project-properties</goal>
+									</goals>
+									<configuration>
+									<files>
+											<file>${basedir}/../distrib/build.properties</file>
+									</files>
+									</configuration>
+							 </execution>
+					</executions>
+			</plugin>
+			<plugin>
+				<groupId>org.apache.maven.plugins</groupId>
+				<artifactId>maven-eclipse-plugin</artifactId>
+				<version>2.9</version>
+				<configuration>
+					<skip>false</skip>
+				</configuration>
+			</plugin>
+			<!-- Remove CSS on clean -->
+			<plugin>
+				<groupId>org.apache.maven.plugins</groupId>
+			    <artifactId>maven-clean-plugin</artifactId>
+				<version>2.4.1</version>
+				<configuration>
+					<filesets>
+						<fileset>
+							<directory>src/main/webapp/gxt</directory>
+							<includes>
+								<include>**/*</include>
+							</includes>
+							<excludes>
+								<exclude>.gitkeep</exclude>
+							</excludes>
+							<followSymlinks>false</followSymlinks>
+						</fileset>
+						<fileset>
+							<directory>src/main/webapp/denali</directory>
+							<excludes>
+								<exclude>blank.html</exclude>
+								<exclude>clear.gif</exclude>
+								<exclude>hosted.html</exclude>
+							</excludes>
+						</fileset>
+						<fileset>
+							<directory>src/main/webapp/WEB-INF</directory>
+							<excludes>
+								<exclude>web.xml</exclude>
+							</excludes>
+						</fileset>
+					</filesets>
+				</configuration>
+			</plugin>
+			<!-- GWT Maven Plugin -->
+			<plugin>
+				<groupId>org.codehaus.mojo</groupId>
+				<artifactId>gwt-maven-plugin</artifactId>
+				<version>2.4.0</version>
+				<executions>
+					<execution>
+						<goals>
+							<goal>compile</goal>
+							<goal>test</goal>
+							<goal>i18n</goal>
+							<goal>generateAsync</goal>
+						</goals>
+					</execution>
+				</executions>
+				<!-- Plugin configuration. There are many available options, see gwt-maven-plugin 
+					documentation at codehaus.org -->
+				<configuration>
+					<runTarget>denali.html</runTarget>
+					<hostedWebapp>${webappDirectory}</hostedWebapp>
+					<i18nMessagesBundle>org.eclipse.kura.web.client.messages.Messages</i18nMessagesBundle>
+					<i18nConstantsWithLookupBundle>org.eclipse.kura.web.client.messages.ValidationMessages</i18nConstantsWithLookupBundle>
+                    <webappDirectory>src/main/webapp</webappDirectory>
+				</configuration>
+			</plugin>
+
+			<!-- Copy static web files before executing gwt:run -->
+			<plugin>
+				<groupId>org.apache.maven.plugins</groupId>
+				<artifactId>maven-war-plugin</artifactId>
+				<version>2.1.1</version>
+				<executions>
+					<execution>
+						<phase>compile</phase>
+						<goals>
+							<goal>exploded</goal>
+						</goals>
+					</execution>
+				</executions>
+				<configuration>
+					<webappDirectory>${webappDirectory}</webappDirectory>
+					<archive>
+						<manifestFile>META-INF/MANIFEST.MF</manifestFile>
+					</archive>
+				</configuration>
+			</plugin>
+			<plugin>
+				<groupId>org.apache.maven.plugins</groupId>
+				<artifactId>maven-compiler-plugin</artifactId>
+				<version>2.3.2</version>
+				<configuration>
+					<source>1.5</source>
+					<target>1.5</target>
+				</configuration>
+			</plugin>
+
+			<plugin>
+				<groupId>org.apache.maven.plugins</groupId>
+				<artifactId>maven-assembly-plugin</artifactId>
+				<version>2.4</version>
+				<executions>
+					<execution>
+						<id>buid-version-jar</id>
+						<phase>package</phase>
+						<goals>
+							<goal>single</goal>
+						</goals>
+						<configuration>
+							<finalName>${project.artifactId}_${project.version}.v${kura.build.version}</finalName>
+							<appendAssemblyId>false</appendAssemblyId>
+							<archive>
+								<manifestFile>META-INF/MANIFEST.MF</manifestFile>
+							</archive>
+							<descriptors>
+								<descriptor>src/main/assembly/bundle.xml</descriptor>
+							</descriptors>
+						</configuration>
+					</execution>
+					<execution>
+						<id>standard-jar</id>
+						<phase>package</phase>
+						<goals>
+							<goal>single</goal>
+						</goals>
+						<configuration>
+							<finalName>${project.artifactId}-${project.version}</finalName>
+							<appendAssemblyId>false</appendAssemblyId>
+							<archive>
+								<manifestFile>META-INF/MANIFEST.MF</manifestFile>
+							</archive>
+							<descriptors>
+								<descriptor>src/main/assembly/bundle.xml</descriptor>
+							</descriptors>
+						</configuration>
+					</execution>
+				</executions>
+			</plugin>
+		</plugins>
+		<pluginManagement>
+			<plugins>
+				<!--This plugin's configuration is used to store Eclipse m2e settings 
+					only. It has no influence on the Maven build itself. -->
+				<plugin>
+					<groupId>org.eclipse.m2e</groupId>
+					<artifactId>lifecycle-mapping</artifactId>
+					<version>1.0.0</version>
+					<configuration>
+						<lifecycleMappingMetadata>
+							<pluginExecutions>
+								<pluginExecution>
+									<pluginExecutionFilter>
+										<groupId>org.codehaus.mojo</groupId>
+										<artifactId>gwt-maven-plugin</artifactId>
+										<versionRange>[2.4.0,)</versionRange>
+										<goals>
+											<goal>generateAsync</goal>
+											<goal>i18n</goal>
+										</goals>
+									</pluginExecutionFilter>
+									<action>
+										<ignore></ignore>
+									</action>
+								</pluginExecution>
+								<pluginExecution>
+									<pluginExecutionFilter>
+										<groupId>org.apache.maven.plugins</groupId>
+										<artifactId>maven-war-plugin</artifactId>
+										<versionRange>[2.1.1,)</versionRange>
+										<goals>
+											<goal>generateAsync</goal>
+											<goal>i18n</goal>
+											<goal>exploded</goal>
+										</goals>
+									</pluginExecutionFilter>
+									<action>
+										<ignore></ignore>
+									</action>
+								</pluginExecution>
+								<pluginExecution>
+									<pluginExecutionFilter>
+										<groupId>
+											org.codehaus.mojo
+										</groupId>
+										<artifactId>
+											wagon-maven-plugin
+										</artifactId>
+										<versionRange>
+											[1.0-beta-3,)
+										</versionRange>
+										<goals>
+											<goal>download-single</goal>
+										</goals>
+									</pluginExecutionFilter>
+									<action>
+										<ignore></ignore>
+									</action>
+								</pluginExecution>
+								
+								<pluginExecution>
+									<pluginExecutionFilter>
+										<groupId>
+											org.apache.maven.plugins
+										</groupId>
+										<artifactId>
+											maven-antrun-plugin
+										</artifactId>
+										<versionRange>
+											[1.0-beta-3,)
+										</versionRange>
+										<goals>
+											<goal>run</goal>
+										</goals>
+									</pluginExecutionFilter>
+									<action>
+										<ignore></ignore>
+									</action>
+								</pluginExecution>
+
+								<pluginExecution>
+									<pluginExecutionFilter>
+										<groupId>
+											org.codehaus.mojo
+										</groupId>
+										<artifactId>
+											properties-maven-plugin
+										</artifactId>
+										<versionRange>
+											[1.0-alpha-1,)
+										</versionRange>
+										<goals>
+											<goal>
+												read-project-properties
+											</goal>
+										</goals>
+									</pluginExecutionFilter>
+									<action>
+										<ignore></ignore>
+									</action>
+								</pluginExecution>
+							</pluginExecutions>
+						</lifecycleMappingMetadata>
+					</configuration>
+				</plugin>
+			</plugins>
+		</pluginManagement>
+	</build>
+</project>