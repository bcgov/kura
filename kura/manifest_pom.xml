<?xml version="1.0" encoding="UTF-8"?>
<!-- 
  Copyright (c) 2011, 2016 Eurotech and others
  All rights reserved. This program and the accompanying materials
  are made available under the terms of the Eclipse Public License v1.0
  which accompanies this distribution, and is available at
  http://www.eclipse.org/legal/epl-v10.html
 
  Contributors:
      Eurotech
      Red Hat Inc
-->
<project xmlns="http://maven.apache.org/POM/4.0.0" xmlns:xsi="http://www.w3.org/2001/XMLSchema-instance"
    xsi:schemaLocation="http://maven.apache.org/POM/4.0.0 http://maven.apache.org/xsd/maven-4.0.0.xsd">

    <modelVersion>4.0.0</modelVersion>
    <groupId>org.eclipse.kura</groupId>
    <artifactId>kura</artifactId>
    <version>2.1.0</version>

    <packaging>pom</packaging>

    <modules>
        <module>target-definition</module>
        <module>org.eclipse.kura.api</module>
        
        <module>org.eclipse.kura.test</module>
        
        <module>org.eclipse.kura.asset.cloudlet.provider</module>
        <module>org.eclipse.kura.asset.provider</module>
        
        <!-- test setup broken 
        <module>org.eclipse.kura.asset.provider.test</module>
        -->
        
        <module>org.eclipse.kura.camel</module>
        <module>org.eclipse.kura.camel.cloud.factory</module>
        <module>org.eclipse.kura.camel.test</module>
        <module>org.eclipse.kura.camel.xml</module>
        <module>org.eclipse.kura.core</module>
        <module>org.eclipse.kura.core.certificates</module>
        <module>org.eclipse.kura.core.cloud</module>
        <module>org.eclipse.kura.core.comm</module>
        <module>org.eclipse.kura.core.comm.test</module>
        <module>org.eclipse.kura.core.configuration</module>
        <module>org.eclipse.kura.core.crypto</module>
        <module>org.eclipse.kura.core.crypto.test</module>
        <module>org.eclipse.kura.core.deployment</module>
        <module>org.eclipse.kura.core.log</module>
        <module>org.eclipse.kura.core.net</module>
        <module>org.eclipse.kura.core.status</module>
        <module>org.eclipse.kura.deployment.agent</module>
        <module>org.eclipse.kura.deployment.customizer</module>
        <module>org.eclipse.kura.deployment.customizer.upgrade</module>
        <module>org.eclipse.kura.deployment.update</module>
        <module>org.eclipse.kura.linux.bluetooth</module>
        <module>org.eclipse.kura.linux.clock</module>
        <module>org.eclipse.kura.linux.command</module>
        <module>org.eclipse.kura.linux.gpio</module>
        <module>org.eclipse.kura.linux.net</module>
        <module>org.eclipse.kura.linux.net.test</module>
        <module>org.eclipse.kura.linux.position</module>
		
        <module>org.eclipse.kura.linux.usb</module>
        <module>org.eclipse.kura.linux.usb.armv5sf</module>
        <module>org.eclipse.kura.linux.usb.armv6hf</module>
        <module>org.eclipse.kura.linux.usb.x86</module>
        <module>org.eclipse.kura.linux.usb.x86_64</module>
        <module>org.eclipse.kura.linux.usb.x86_64.rhel7</module>
        <module>org.eclipse.kura.linux.usb.x86_64.yocto</module>
        <module>org.eclipse.kura.linux.usb.x86.ubuntu</module>
		
        <module>org.eclipse.kura.linux.watchdog</module>

        <module>org.eclipse.kura.localization</module>
        <module>org.eclipse.kura.localization.resources</module>
        
        <module>org.eclipse.kura.net.admin</module>
        <module>org.eclipse.kura.protocol.modbus</module>
        <module>org.eclipse.kura.protocol.modbus.test</module>

        <module>org.eclipse.kura.stress</module>
        
        <module>org.eclipse.kura.util</module>
        
        <module>org.eclipse.kura.web2</module>
        
        <!-- test setup broken
        <module>org.eclipse.kura.core.test</module>
<<<<<<< HEAD
        -->
        
        <module>org.eclipse.kura.windows.command</module>
        <module>org.eclipse.kura.windows.clock</module>

        <module>org.eclipse.kura.wire.component.provider</module>
        <module>org.eclipse.kura.wire.provider</module>
        
        <!-- test setup broken
        <module>org.eclipse.kura.wire.provider.test</module>
        -->

        <module>features</module>
        
        <module>emulator</module>
=======
        <!--<module>org.eclipse.kura.windows.command</module>
        <module>org.eclipse.kura.windows.clock</module>-->
>>>>>>> e3f74823
        <module>examples</module>
        <module>test</module>
        
        <!-- final p2 repository -->
        <module>org.eclipse.kura-p2</module>
        
        <!-- A module containing log4j configuration for running unit tests -->
        <module>log4j.test.configuration</module>
    </modules>

    <properties>
        <tycho-version>0.26.0</tycho-version>
        <project.build.sourceEncoding>UTF-8</project.build.sourceEncoding>
        <project.reporting.outputEncoding>UTF-8</project.reporting.outputEncoding>
        <maven.build.timestamp.format>yyyyMMddHHmm</maven.build.timestamp.format>
        <kura.basedir>${project.basedir}</kura.basedir>
        <kura.build.version>${maven.build.timestamp}</kura.build.version>

		<!-- Jacoco version -->
        <jacoco.version>0.6.4.201312101107</jacoco.version>
        <jacoco.reportDir>target/jacoco/</jacoco.reportDir>
        <sonar.core.codeCoveragePlugin>jacoco</sonar.core.codeCoveragePlugin>
        <sonar.dynamicAnalysis>reuseReports</sonar.dynamicAnalysis>
        <sonar.jacoco.reportPath>target/jacoco.exec</sonar.jacoco.reportPath>
    </properties>

    <distributionManagement>
        <repository>
            <id>repo.eclipse.org</id>
            <name>Eclipse Kura Repository - Releases</name>
            <url>https://repo.eclipse.org/content/repositories/kura-releases/</url>
        </repository>
        <snapshotRepository>
            <id>repo.eclipse.org</id>
            <name>Eclipse Kura Repository - Snapshots</name>
            <url>https://repo.eclipse.org/content/repositories/kura-snapshots/</url>
        </snapshotRepository>
    </distributionManagement>

    <profiles>
        <profile>
            <id>default</id>
            <activation>
                <property>
                    <name>!kura.osgi</name>
                </property>
            </activation>
            <repositories>
                <repository>
                    <id>p2-repo-equinox_3.11.1</id>
                    <layout>p2</layout>
                    <url>file:////${kura.basedir}/target-definition/equinox_3.11.1/repository/</url>
                </repository>
            </repositories>
        </profile>
        <profile>
            <id>equinox</id>
            <activation>
                <property>
                    <name>kura.osgi</name>
                    <value>equinox</value>
                </property>
            </activation>
            <repositories>
                <repository>
                    <id>p2-repo-equinox_3.11.1</id>
                    <layout>p2</layout>
                    <url>file:////${kura.basedir}/target-definition/equinox_3.11.1/repository/</url>
                </repository>
            </repositories>
        </profile>
        <profile>
            <id>can</id>
            <activation>
                <activeByDefault>false</activeByDefault>
            </activation>
            <modules>
                <module>org.eclipse.kura.protocol.can</module>
                <module>org.eclipse.kura.protocol.can.test</module>
            </modules>
        </profile>
		<profile>
			<id>javadocs</id>
			<activation>
				<activeByDefault>false</activeByDefault>
			</activation>
			<modules>
				<module>org.eclipse.kura.docs</module>
			</modules>
		</profile>
        <profile>
            <id>speedup</id>
            <build>
                <plugins>
                    <plugin>
                        <groupId>org.apache.maven.plugins</groupId>
                        <artifactId>maven-antrun-plugin</artifactId>
                        <executions>
                            <execution>
                                <id>verify-compact2-compliance</id>
                                <configuration>
                                    <skip>true</skip>
                                </configuration>
                            </execution>
                        </executions>
                    </plugin>
                </plugins>
            </build>
        </profile>
        <profile>
            <id>bree</id>
            <build>
                <plugins>
                    <plugin>
                        <groupId>org.eclipse.tycho</groupId>
                        <artifactId>tycho-compiler-plugin</artifactId>
                        <version>${tycho-version}</version>
                        <configuration>
                            <useJDK>BREE</useJDK>
                        </configuration>
                    </plugin>
                </plugins>
            </build>
        </profile>
    </profiles>

    <repositories>
        <repository>
            <id>license-feature</id>
            <url>http://download.eclipse.org/cbi/updates/license/</url>
            <layout>p2</layout>
        </repository>
        <repository>
            <id>p2-repo-common</id>
            <layout>p2</layout>
            <url>file:////${kura.basedir}/target-definition/common/repository/</url>
        </repository>
        <repository>
            <id>kura_addons</id>
            <name>Eclipse Kura Addons Maven Repository</name>
            <url>https://raw.github.com/eurotech/kura_addons/mvn-repo/</url>
            <snapshots>
                <enabled>true</enabled>
                <updatePolicy>always</updatePolicy>
            </snapshots>
        </repository>
    </repositories>

    <build>
        <extensions>
            <extension>
                <groupId>org.apache.maven.wagon</groupId>
                <artifactId>wagon-ssh</artifactId>
                <version>1.0-beta-6</version>
            </extension>
        </extensions>

        <plugins>
            <plugin>
                <groupId>org.apache.maven.plugins</groupId>
                <artifactId>maven-checkstyle-plugin</artifactId>
                <version>2.17</version>
                <dependencies>
        			<dependency>
            			<groupId>org.slf4j</groupId>
            			<artifactId>jcl-over-slf4j</artifactId>
            			<version>1.7.5</version>
        			</dependency>
        			<dependency>
            			<groupId>org.slf4j</groupId>
            			<artifactId>slf4j-jdk14</artifactId>
            			<version>1.7.5</version>
        			</dependency>
    			</dependencies>
                <executions>
                    <execution>
                        <id>checkstyle-validation</id>
                        <phase>process-sources</phase>
                        <configuration>
                            <encoding>UTF-8</encoding>
                            <consoleOutput>true</consoleOutput>
                            <failsOnError>true</failsOnError>
                            <linkXRef>false</linkXRef>
                            <configLocation>../checkstyle_checks.xml</configLocation>
                        </configuration>
                        <goals>
                            <goal>check</goal>
                        </goals>
                    </execution>
                </executions>
            </plugin>
            <plugin>
                <groupId>org.apache.maven.plugins</groupId>
                <artifactId>maven-compiler-plugin</artifactId>
                <version>3.3</version>
                <configuration>
                    <source>1.8</source>
                    <target>1.8</target>
                </configuration>
            </plugin>

            <plugin>
                <groupId>org.jacoco</groupId>
                <artifactId>jacoco-maven-plugin</artifactId>
                <version>0.7.7.201606060606</version>
                <executions>
                    <execution>
                        <phase>process-test-classes</phase>
                        <goals>
                            <goal>prepare-agent</goal>
                        </goals>
                        <configuration>
                            <destFile>${sonar.jacoco.reportPath}</destFile>
                        </configuration>
                    </execution>
                </executions>
            </plugin>
            <plugin>
                <groupId>org.codehaus.mojo</groupId>
                <artifactId>findbugs-maven-plugin</artifactId>
                <version>3.0.1</version>
                <configuration>
                    <findbugsXmlOutput>true</findbugsXmlOutput>
                    <findbugsXmlWithMessages>true</findbugsXmlWithMessages>
                    <xmlOutput>true</xmlOutput>
                </configuration>
            </plugin>
            <plugin>
                <groupId>org.apache.maven.plugins</groupId>
                <artifactId>maven-eclipse-plugin</artifactId>
                <version>2.9</version>
                <configuration>
                    <skip>true</skip>
                </configuration>
            </plugin>
            <plugin>
                <groupId>org.apache.maven.plugins</groupId>
                <artifactId>maven-deploy-plugin</artifactId>
                <version>2.8.1</version>
                <configuration>
                    <skip>false</skip>
                </configuration>
            </plugin>
            <plugin>
                <groupId>org.eclipse.tycho</groupId>
                <artifactId>target-platform-configuration</artifactId>
                <version>${tycho-version}</version>
                <configuration>
                    <environments>
                        <environment>
                            <os>win32</os>
                            <ws>win32</ws>
                            <arch>x86</arch>
                        </environment>
                        <environment>
                            <os>linux</os>
                            <ws>gtk</ws>
                            <arch>x86</arch>
                        </environment>
                    </environments>
                </configuration>
            </plugin>
            <plugin>
                <groupId>org.eclipse.tycho</groupId>
                <artifactId>tycho-maven-plugin</artifactId>
                <version>${tycho-version}</version>
                <extensions>true</extensions>
            </plugin>
            <plugin>
                <groupId>org.eclipse.tycho</groupId>
                <artifactId>tycho-packaging-plugin</artifactId>
            </plugin>
            <plugin>
                <groupId>org.eclipse.tycho</groupId>
                <artifactId>tycho-compiler-plugin</artifactId>
                <version>${tycho-version}</version>
                <configuration>
                    <!-- make us aware of warnings -->
                    <showWarnings>true</showWarnings>
                    <!-- Kura does not set bootdelegation, we let the compiler check for this -->
                    <requireJREPackageImports>true</requireJREPackageImports>
                </configuration>
            </plugin>
            <plugin>
                <groupId>org.eclipse.tycho</groupId>
                <artifactId>tycho-source-plugin</artifactId>
                <version>${tycho-version}</version>
                <executions>
                    <execution>
                        <id>plugin-source</id>
                        <goals>
                            <goal>plugin-source</goal>
                        </goals>
                    </execution>
                </executions>
            </plugin>
            <plugin>
                <groupId>org.eclipse.tycho</groupId>
                <artifactId>tycho-surefire-plugin</artifactId>
                <version>${tycho-version}</version>
                <configuration>
                    <providerHint>junit4</providerHint>
                    <parallel>both</parallel>
                    <useUnlimitedThreads>true</useUnlimitedThreads>
                    <argLine>${tycho.testArgLine} -Deurotech.framework.mode=emulator -Dequinox.ds.print=true</argLine>
                    <dependencies>
                        <dependency>
                            <type>p2-installable-unit</type>
                            <artifactId>org.eclipse.equinox.ds</artifactId>
                        </dependency>
                    </dependencies>
                </configuration>
            </plugin>
            <plugin>
                <groupId>org.apache.maven.plugins</groupId>
                <artifactId>maven-site-plugin</artifactId>
                <version>3.3</version>
            </plugin>
            <plugin>
				<!-- license:format to add license:check to check -->
                <groupId>com.mycila</groupId>
                <artifactId>license-maven-plugin</artifactId>
                <version>2.2</version>
                <configuration>
                    <header>distrib/eclipse_license.txt</header>
                    <properties>
                        <owner>Eurotech and/or its affiliates</owner>
                        <contributor>Eurotech</contributor>
                        <dates>2011, 2014</dates>
                    </properties>
                    <includes>
                        <include>**/*.java</include>
                        <include>**/*.properties</include>
                        <include>**/*.sh</include>
                        <include>**/*.xml</include>
                        <include>**/denali.css</include>
                        <include>**/.conf</include>
                    </includes>
                    <mapping>
                        <conf>SCRIPT_STYLE</conf>
                    </mapping>
                </configuration>
            </plugin>
            <plugin>
                <groupId>org.apache.maven.plugins</groupId>
                <artifactId>maven-antrun-plugin</artifactId>
                <version>1.8</version>
                <executions>
                    <execution>
                        <id>verify-jdeps</id>
                        <phase>package</phase>
                        <goals>
                            <goal>run</goal>
                        </goals>
                        <configuration>
                            <exportAntProperties>true</exportAntProperties>
                            <target name="verify.jdeps">
                                <available file="jdeps"
                                    filepath="${env.PATH}" property="jdeps.present" />
                            </target>
                        </configuration>
                    </execution>
                    <execution>
                        <id>verify-compact2-compliance</id>
                        <phase>package</phase>
                        <goals>
                            <goal>run</goal>
                        </goals>
                        <configuration>
                            <target name="exec.jdeps" if="jdeps.present">
                                <echo message="Executing exec.jdeps step" />
                                <apply executable="jdeps">
                                    <arg value="-P" />
                                    <arg value="-dotoutput" />
                                    <arg
                                        value="${project.build.directory}/logfiles" />
                                    <fileset
                                        dir="${project.build.directory}">
                                        <include name="*.jar" />
                                    </fileset>
                                </apply>

                                <fileset id="compact3.file"
                                    dir="${project.build.directory}/logfiles"
                                    includes="*.dot" erroronmissingdir="false">
                                    <contains text="compact3" />
                                </fileset>
                                <fail message="Compact3 profile not allowed!">
                                    <condition>
                                        <resourcecount
                                            when="greater" count="0"
                                            refid="compact3.file" />
                                    </condition>
                                </fail>

                                <fileset id="fulljre.file"
                                    dir="${project.build.directory}/logfiles"
                                    includes="*.dot" erroronmissingdir="false">
                                    <contains text="Full JRE" />
                                </fileset>
                                <fail message="Full JRE profile not allowed!">
                                    <condition>
                                        <resourcecount
                                            when="greater" count="0"
                                            refid="fulljre.file" />
                                    </condition>
                                </fail>
                            </target>
                        </configuration>
                    </execution>
                </executions>
            </plugin>
        </plugins>
        <pluginManagement>
            <plugins>
                <plugin>
<<<<<<< HEAD
=======
                    <groupId>org.apache.maven.plugins</groupId>
                    <artifactId>maven-javadoc-plugin</artifactId>
                    <version>2.9</version>
                    <configuration>
                        <doctitle>Eclipse Kura ${project.version}</doctitle>
						<!-- Default configuration for all reports -->
                        <skip>false</skip>
                        <links>
                            <link>http://javax-usb.sourceforge.net/jdoc/</link>
                            <link>http://docs.oracle.com/cd/E17802_01/products/products/javacomm/reference/api/index.html</link>
                            <link>http://docs.oracle.com/javame/config/cldc/opt-pkgs/api/bluetooth/jsr082/index.html?javax/bluetooth/package-summary.html</link>
                        </links>
						<!-- Remove packages from the list to have them included in the aggregate
							javadocs -->
                        <excludePackageNames>
                            *.ermes:*.demo*:*.example:*.core:*.cloud.app:*.net.admin:*.deployment:*.emulator:*.linux:*.qa:*.web:*.service.io:*.test:*.internal.*
                        </excludePackageNames>
                        <tags>
                            <tag>
                                <name>noextend</name>
                                <placement>t</placement>
                                <head>This class is not intended to be extended</head>
                            </tag>
                        </tags>
                    </configuration>
                    <executions>
                        <execution>
                            <id>javadoc</id>
                            <goals>
                                <goal>javadoc</goal>
                            </goals>
                            <phase>package</phase>
                            <configuration>
                                <skip>false</skip>
                            </configuration>
                        </execution>
                        <execution>
                            <id>aggregate</id>
                            <goals>
                                <goal>aggregate</goal>
                            </goals>
                            <phase>package</phase>
                            <configuration>
								<!-- Specific configuration for the aggregate report -->
                                <skip>false</skip>
                                <doctitle>Eclipse Kura
                                    ${project.version}</doctitle>
                            </configuration>
                        </execution>
                    </executions>
                </plugin>
                <plugin>
>>>>>>> e3f74823
                    <groupId>org.eclipse.tycho</groupId>
                    <artifactId>tycho-packaging-plugin</artifactId>
                    <version>${tycho-version}</version>
                    <configuration>
                        <strictVersions>true</strictVersions>
                        <format>${kura.build.version}</format>
                    </configuration>
                </plugin>

        		<!--This plugin's configuration is used to store Eclipse m2e settings only. It has no influence on the Maven build itself.-->
                <plugin>
                    <groupId>org.eclipse.m2e</groupId>
                    <artifactId>lifecycle-mapping</artifactId>
                    <version>1.0.0</version>
                    <configuration>
                        <lifecycleMappingMetadata>
                            <pluginExecutions>
                                <pluginExecution>
                                    <pluginExecutionFilter>
                                        <groupId>
                                            org.jacoco
                                        </groupId>
                                        <artifactId>
                                            jacoco-maven-plugin
                                        </artifactId>
                                        <versionRange>
                                            [0.6.4.201312101107,)
                                        </versionRange>
                                        <goals>
                                            <goal>
                                                prepare-agent
                                            </goal>
                                        </goals>
                                    </pluginExecutionFilter>
                                    <action>
                                        <ignore></ignore>
                                    </action>
                                </pluginExecution>
                                <pluginExecution>
                                    <pluginExecutionFilter>
                                        <groupId>
                                            org.apache.maven.plugins
                                        </groupId>
                                        <artifactId>
                                            maven-dependency-plugin
                                        </artifactId>
                                        <versionRange>
                                            [2.1,)
                                        </versionRange>
                                        <goals>
                                            <goal>
                                                copy-dependencies
                                            </goal>
                                        </goals>
                                    </pluginExecutionFilter>
                                    <action>
                                        <ignore></ignore>
                                    </action>
                                </pluginExecution>
                                <pluginExecution>
                                    <pluginExecutionFilter>
                                        <groupId>
                                            org.apache.maven.plugins
                                        </groupId>
                                        <artifactId>
                                            maven-antrun-plugin
                                        </artifactId>
                                        <versionRange>
                                            [1.7,)
                                        </versionRange>
                                        <goals>
                                            <goal>run</goal>
                                        </goals>
                                    </pluginExecutionFilter>
                                    <action>
                                        <ignore></ignore>
                                    </action>
                                </pluginExecution>
                                <pluginExecution>
                                    <pluginExecutionFilter>
                                        <groupId>
                                            org.codehaus.mojo
                                        </groupId>
                                        <artifactId>
                                            build-helper-maven-plugin
                                        </artifactId>
                                        <versionRange>
                                            [1.9,)
                                        </versionRange>
                                        <goals>
                                            <goal>regex-property</goal>
                                        </goals>
                                    </pluginExecutionFilter>
                                    <action>
                                        <ignore></ignore>
                                    </action>
                                </pluginExecution>
                                <pluginExecution>
                                    <pluginExecutionFilter>
                                        <groupId>
                                            org.apache.maven.plugins
                                        </groupId>
                                        <artifactId>
                                            maven-checkstyle-plugin
                                        </artifactId>
                                        <versionRange>
                                            [2.14,)
                                        </versionRange>
                                        <goals>
                                            <goal>check</goal>
                                        </goals>
                                    </pluginExecutionFilter>
                                    <action>
                                        <ignore></ignore>
                                    </action>
                                </pluginExecution>
                                <pluginExecution>
                                    <pluginExecutionFilter>
                                        <groupId>
                                            org.codehaus.mojo
                                        </groupId>
                                        <artifactId>
                                            exec-maven-plugin
                                        </artifactId>
                                        <versionRange>
                                            [1.2,)
                                        </versionRange>
                                        <goals>
                                            <goal>exec</goal>
                                        </goals>
                                    </pluginExecutionFilter>
                                    <action>
                                        <ignore></ignore>
                                    </action>
                                </pluginExecution>
                            </pluginExecutions>
                        </lifecycleMappingMetadata>
                    </configuration>
                </plugin>
            </plugins>
        </pluginManagement>
    </build>
</project><|MERGE_RESOLUTION|>--- conflicted
+++ resolved
@@ -87,11 +87,9 @@
         
         <!-- test setup broken
         <module>org.eclipse.kura.core.test</module>
-<<<<<<< HEAD
-        -->
         
         <module>org.eclipse.kura.windows.command</module>
-        <module>org.eclipse.kura.windows.clock</module>
+        <module>org.eclipse.kura.windows.clock</module> -->
 
         <module>org.eclipse.kura.wire.component.provider</module>
         <module>org.eclipse.kura.wire.provider</module>
@@ -103,10 +101,7 @@
         <module>features</module>
         
         <module>emulator</module>
-=======
-        <!--<module>org.eclipse.kura.windows.command</module>
-        <module>org.eclipse.kura.windows.clock</module>-->
->>>>>>> e3f74823
+
         <module>examples</module>
         <module>test</module>
         
@@ -523,61 +518,6 @@
         <pluginManagement>
             <plugins>
                 <plugin>
-<<<<<<< HEAD
-=======
-                    <groupId>org.apache.maven.plugins</groupId>
-                    <artifactId>maven-javadoc-plugin</artifactId>
-                    <version>2.9</version>
-                    <configuration>
-                        <doctitle>Eclipse Kura ${project.version}</doctitle>
-						<!-- Default configuration for all reports -->
-                        <skip>false</skip>
-                        <links>
-                            <link>http://javax-usb.sourceforge.net/jdoc/</link>
-                            <link>http://docs.oracle.com/cd/E17802_01/products/products/javacomm/reference/api/index.html</link>
-                            <link>http://docs.oracle.com/javame/config/cldc/opt-pkgs/api/bluetooth/jsr082/index.html?javax/bluetooth/package-summary.html</link>
-                        </links>
-						<!-- Remove packages from the list to have them included in the aggregate
-							javadocs -->
-                        <excludePackageNames>
-                            *.ermes:*.demo*:*.example:*.core:*.cloud.app:*.net.admin:*.deployment:*.emulator:*.linux:*.qa:*.web:*.service.io:*.test:*.internal.*
-                        </excludePackageNames>
-                        <tags>
-                            <tag>
-                                <name>noextend</name>
-                                <placement>t</placement>
-                                <head>This class is not intended to be extended</head>
-                            </tag>
-                        </tags>
-                    </configuration>
-                    <executions>
-                        <execution>
-                            <id>javadoc</id>
-                            <goals>
-                                <goal>javadoc</goal>
-                            </goals>
-                            <phase>package</phase>
-                            <configuration>
-                                <skip>false</skip>
-                            </configuration>
-                        </execution>
-                        <execution>
-                            <id>aggregate</id>
-                            <goals>
-                                <goal>aggregate</goal>
-                            </goals>
-                            <phase>package</phase>
-                            <configuration>
-								<!-- Specific configuration for the aggregate report -->
-                                <skip>false</skip>
-                                <doctitle>Eclipse Kura
-                                    ${project.version}</doctitle>
-                            </configuration>
-                        </execution>
-                    </executions>
-                </plugin>
-                <plugin>
->>>>>>> e3f74823
                     <groupId>org.eclipse.tycho</groupId>
                     <artifactId>tycho-packaging-plugin</artifactId>
                     <version>${tycho-version}</version>
