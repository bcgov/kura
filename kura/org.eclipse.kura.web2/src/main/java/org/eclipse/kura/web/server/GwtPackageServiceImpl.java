/*******************************************************************************
 * Copyright (c) 2011, 2016 Eurotech and/or its affiliates
 *
 * All rights reserved. This program and the accompanying materials
 * are made available under the terms of the Eclipse Public License v1.0
 * which accompanies this distribution, and is available at
 * http://www.eclipse.org/legal/epl-v10.html
 *
 * Contributors:
 *     Eurotech
 *******************************************************************************/
package org.eclipse.kura.web.server;

import java.io.IOException;
import java.net.HttpURLConnection;
import java.net.MalformedURLException;
import java.net.URL;
import java.util.ArrayList;
import java.util.List;

import javax.xml.parsers.DocumentBuilder;
import javax.xml.parsers.DocumentBuilderFactory;
import javax.xml.parsers.ParserConfigurationException;

import org.eclipse.kura.deployment.agent.DeploymentAgentService;
import org.eclipse.kura.web.client.util.GwtSafeHtmlUtils;
import org.eclipse.kura.web.server.util.ServiceLocator;
import org.eclipse.kura.web.shared.GwtKuraErrorCode;
import org.eclipse.kura.web.shared.GwtKuraException;
import org.eclipse.kura.web.shared.model.GwtBundleInfo;
import org.eclipse.kura.web.shared.model.GwtDeploymentPackage;
import org.eclipse.kura.web.shared.model.GwtXSRFToken;
import org.eclipse.kura.web.shared.service.GwtPackageService;
import org.osgi.service.deploymentadmin.BundleInfo;
import org.osgi.service.deploymentadmin.DeploymentAdmin;
import org.osgi.service.deploymentadmin.DeploymentPackage;
import org.w3c.dom.Document;
import org.xml.sax.SAXException;
<<<<<<< HEAD

public class GwtPackageServiceImpl extends OsgiRemoteServiceServlet implements GwtPackageService {
	private static final long serialVersionUID = -3422518194598042896L;

	@Override
	public List<GwtDeploymentPackage> findDeviceDeploymentPackages(GwtXSRFToken xsrfToken) throws GwtKuraException {
		checkXSRFToken(xsrfToken);
		DeploymentAdmin deploymentAdmin = ServiceLocator.getInstance().getService(DeploymentAdmin.class);
		
		List<GwtDeploymentPackage> gwtDeploymentPackages = new ArrayList<GwtDeploymentPackage>();
		DeploymentPackage[] deploymentPackages = deploymentAdmin.listDeploymentPackages();
		
		if (deploymentPackages != null) {
			for (DeploymentPackage deploymentPackage : deploymentPackages) {
				GwtDeploymentPackage gwtDeploymentPackage = new GwtDeploymentPackage();
				gwtDeploymentPackage.setName(GwtSafeHtmlUtils.htmlEscape(deploymentPackage.getName()));
				gwtDeploymentPackage.setVersion(GwtSafeHtmlUtils.htmlEscape(deploymentPackage.getVersion().toString()));
				
				List<GwtBundleInfo> gwtBundleInfos = new ArrayList<GwtBundleInfo>();
				BundleInfo[] bundleInfos = deploymentPackage.getBundleInfos();
				if (bundleInfos != null) {
					for (BundleInfo bundleInfo : bundleInfos) {
						GwtBundleInfo gwtBundleInfo = new GwtBundleInfo();
						gwtBundleInfo.setName(GwtSafeHtmlUtils.htmlEscape(bundleInfo.getSymbolicName()));
						gwtBundleInfo.setVersion(GwtSafeHtmlUtils.htmlEscape(bundleInfo.getVersion().toString()));
						
						gwtBundleInfos.add(gwtBundleInfo);
					}
				}
				
				gwtDeploymentPackage.setBundleInfos(gwtBundleInfos);
				
				gwtDeploymentPackages.add(gwtDeploymentPackage);
			}
		}
		
		return gwtDeploymentPackages;
	}
	
	@Override
	public void uninstallDeploymentPackage(GwtXSRFToken xsrfToken, String packageName) throws GwtKuraException {
		checkXSRFToken(xsrfToken);
		DeploymentAgentService deploymentAgentService = ServiceLocator.getInstance().getService(DeploymentAgentService.class);		
		try {
			deploymentAgentService.uninstallDeploymentPackageAsync(GwtSafeHtmlUtils.htmlEscape(packageName));
		} 
		catch (Exception e) {
			throw new GwtKuraException(GwtKuraErrorCode.INTERNAL_ERROR, e);
		}
	}
	
	@Override
	public String getMarketplaceUri(GwtXSRFToken xsrfToken, String url) throws GwtKuraException {
		String uri = null;
		URL mpUrl = null;
		HttpURLConnection connection = null;
	    
	    try {
	    	mpUrl = new URL(url);
	    	connection = (HttpURLConnection) mpUrl.openConnection();
	    	
	    	connection.setRequestMethod("GET");
	    	connection.connect();
	        
	        DocumentBuilderFactory dbf = DocumentBuilderFactory.newInstance();
	        DocumentBuilder db = dbf.newDocumentBuilder();
	        Document doc = db.parse(connection.getInputStream());

	        uri = doc.getElementsByTagName("updateurl").item(0).getTextContent();
	    	
	    } catch (MalformedURLException e) {
	    	throw new GwtKuraException(GwtKuraErrorCode.INTERNAL_ERROR, e);
		} catch (IOException e) {
			throw new GwtKuraException(GwtKuraErrorCode.INTERNAL_ERROR, e);
		} catch (SAXException e) {
		    throw new GwtKuraException(GwtKuraErrorCode.INTERNAL_ERROR, e);
		} catch (ParserConfigurationException e) {
		    throw new GwtKuraException(GwtKuraErrorCode.INTERNAL_ERROR, e);
		} finally {
	    	if (connection != null) {
	    		connection.disconnect();
	    	}
	      }
		
		return uri;
	}
=======

public class GwtPackageServiceImpl extends OsgiRemoteServiceServlet implements GwtPackageService {

    private static final long serialVersionUID = -3422518194598042896L;

    @Override
    public List<GwtDeploymentPackage> findDeviceDeploymentPackages(GwtXSRFToken xsrfToken) throws GwtKuraException {
        checkXSRFToken(xsrfToken);
        DeploymentAdmin deploymentAdmin = ServiceLocator.getInstance().getService(DeploymentAdmin.class);

        List<GwtDeploymentPackage> gwtDeploymentPackages = new ArrayList<GwtDeploymentPackage>();
        DeploymentPackage[] deploymentPackages = deploymentAdmin.listDeploymentPackages();

        if (deploymentPackages != null) {
            for (DeploymentPackage deploymentPackage : deploymentPackages) {
                GwtDeploymentPackage gwtDeploymentPackage = new GwtDeploymentPackage();
                gwtDeploymentPackage.setName(GwtSafeHtmlUtils.htmlEscape(deploymentPackage.getName()));
                gwtDeploymentPackage.setVersion(GwtSafeHtmlUtils.htmlEscape(deploymentPackage.getVersion().toString()));

                List<GwtBundleInfo> gwtBundleInfos = new ArrayList<GwtBundleInfo>();
                BundleInfo[] bundleInfos = deploymentPackage.getBundleInfos();
                if (bundleInfos != null) {
                    for (BundleInfo bundleInfo : bundleInfos) {
                        GwtBundleInfo gwtBundleInfo = new GwtBundleInfo();
                        gwtBundleInfo.setName(GwtSafeHtmlUtils.htmlEscape(bundleInfo.getSymbolicName()));
                        gwtBundleInfo.setVersion(GwtSafeHtmlUtils.htmlEscape(bundleInfo.getVersion().toString()));

                        gwtBundleInfos.add(gwtBundleInfo);
                    }
                }

                gwtDeploymentPackage.setBundleInfos(gwtBundleInfos);

                gwtDeploymentPackages.add(gwtDeploymentPackage);
            }
        }

        return gwtDeploymentPackages;
    }

    @Override
    public void uninstallDeploymentPackage(GwtXSRFToken xsrfToken, String packageName) throws GwtKuraException {
        checkXSRFToken(xsrfToken);
        DeploymentAgentService deploymentAgentService = ServiceLocator.getInstance()
                .getService(DeploymentAgentService.class);
        try {
            deploymentAgentService.uninstallDeploymentPackageAsync(GwtSafeHtmlUtils.htmlEscape(packageName));
        } catch (Exception e) {
            throw new GwtKuraException(GwtKuraErrorCode.INTERNAL_ERROR, e);
        }
    }

    @Override
    public String getMarketplaceUri(GwtXSRFToken xsrfToken, String url) throws GwtKuraException {
        String uri = null;
        URL mpUrl = null;
        HttpURLConnection connection = null;

        try {
            mpUrl = new URL(url);
            connection = (HttpURLConnection) mpUrl.openConnection();

            connection.setRequestMethod("GET");
            connection.connect();

            DocumentBuilderFactory dbf = DocumentBuilderFactory.newInstance();
            DocumentBuilder db = dbf.newDocumentBuilder();
            Document doc = db.parse(connection.getInputStream());

            uri = doc.getElementsByTagName("updateurl").item(0).getTextContent();

        } catch (MalformedURLException e) {
            throw new GwtKuraException(GwtKuraErrorCode.INTERNAL_ERROR, e);
        } catch (IOException e) {
            throw new GwtKuraException(GwtKuraErrorCode.INTERNAL_ERROR, e);
        } catch (SAXException e) {
            throw new GwtKuraException(GwtKuraErrorCode.INTERNAL_ERROR, e);
        } catch (ParserConfigurationException e) {
            throw new GwtKuraException(GwtKuraErrorCode.INTERNAL_ERROR, e);
        } finally {
            if (connection != null) {
                connection.disconnect();
            }
        }

        return uri;
    }
>>>>>>> e3f74823
}<|MERGE_RESOLUTION|>--- conflicted
+++ resolved
@@ -36,94 +36,6 @@
 import org.osgi.service.deploymentadmin.DeploymentPackage;
 import org.w3c.dom.Document;
 import org.xml.sax.SAXException;
-<<<<<<< HEAD
-
-public class GwtPackageServiceImpl extends OsgiRemoteServiceServlet implements GwtPackageService {
-	private static final long serialVersionUID = -3422518194598042896L;
-
-	@Override
-	public List<GwtDeploymentPackage> findDeviceDeploymentPackages(GwtXSRFToken xsrfToken) throws GwtKuraException {
-		checkXSRFToken(xsrfToken);
-		DeploymentAdmin deploymentAdmin = ServiceLocator.getInstance().getService(DeploymentAdmin.class);
-		
-		List<GwtDeploymentPackage> gwtDeploymentPackages = new ArrayList<GwtDeploymentPackage>();
-		DeploymentPackage[] deploymentPackages = deploymentAdmin.listDeploymentPackages();
-		
-		if (deploymentPackages != null) {
-			for (DeploymentPackage deploymentPackage : deploymentPackages) {
-				GwtDeploymentPackage gwtDeploymentPackage = new GwtDeploymentPackage();
-				gwtDeploymentPackage.setName(GwtSafeHtmlUtils.htmlEscape(deploymentPackage.getName()));
-				gwtDeploymentPackage.setVersion(GwtSafeHtmlUtils.htmlEscape(deploymentPackage.getVersion().toString()));
-				
-				List<GwtBundleInfo> gwtBundleInfos = new ArrayList<GwtBundleInfo>();
-				BundleInfo[] bundleInfos = deploymentPackage.getBundleInfos();
-				if (bundleInfos != null) {
-					for (BundleInfo bundleInfo : bundleInfos) {
-						GwtBundleInfo gwtBundleInfo = new GwtBundleInfo();
-						gwtBundleInfo.setName(GwtSafeHtmlUtils.htmlEscape(bundleInfo.getSymbolicName()));
-						gwtBundleInfo.setVersion(GwtSafeHtmlUtils.htmlEscape(bundleInfo.getVersion().toString()));
-						
-						gwtBundleInfos.add(gwtBundleInfo);
-					}
-				}
-				
-				gwtDeploymentPackage.setBundleInfos(gwtBundleInfos);
-				
-				gwtDeploymentPackages.add(gwtDeploymentPackage);
-			}
-		}
-		
-		return gwtDeploymentPackages;
-	}
-	
-	@Override
-	public void uninstallDeploymentPackage(GwtXSRFToken xsrfToken, String packageName) throws GwtKuraException {
-		checkXSRFToken(xsrfToken);
-		DeploymentAgentService deploymentAgentService = ServiceLocator.getInstance().getService(DeploymentAgentService.class);		
-		try {
-			deploymentAgentService.uninstallDeploymentPackageAsync(GwtSafeHtmlUtils.htmlEscape(packageName));
-		} 
-		catch (Exception e) {
-			throw new GwtKuraException(GwtKuraErrorCode.INTERNAL_ERROR, e);
-		}
-	}
-	
-	@Override
-	public String getMarketplaceUri(GwtXSRFToken xsrfToken, String url) throws GwtKuraException {
-		String uri = null;
-		URL mpUrl = null;
-		HttpURLConnection connection = null;
-	    
-	    try {
-	    	mpUrl = new URL(url);
-	    	connection = (HttpURLConnection) mpUrl.openConnection();
-	    	
-	    	connection.setRequestMethod("GET");
-	    	connection.connect();
-	        
-	        DocumentBuilderFactory dbf = DocumentBuilderFactory.newInstance();
-	        DocumentBuilder db = dbf.newDocumentBuilder();
-	        Document doc = db.parse(connection.getInputStream());
-
-	        uri = doc.getElementsByTagName("updateurl").item(0).getTextContent();
-	    	
-	    } catch (MalformedURLException e) {
-	    	throw new GwtKuraException(GwtKuraErrorCode.INTERNAL_ERROR, e);
-		} catch (IOException e) {
-			throw new GwtKuraException(GwtKuraErrorCode.INTERNAL_ERROR, e);
-		} catch (SAXException e) {
-		    throw new GwtKuraException(GwtKuraErrorCode.INTERNAL_ERROR, e);
-		} catch (ParserConfigurationException e) {
-		    throw new GwtKuraException(GwtKuraErrorCode.INTERNAL_ERROR, e);
-		} finally {
-	    	if (connection != null) {
-	    		connection.disconnect();
-	    	}
-	      }
-		
-		return uri;
-	}
-=======
 
 public class GwtPackageServiceImpl extends OsgiRemoteServiceServlet implements GwtPackageService {
 
@@ -211,5 +123,4 @@
 
         return uri;
     }
->>>>>>> e3f74823
 }