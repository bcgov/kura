--- conflicted
+++ resolved
@@ -24,92 +24,6 @@
  */
 public interface BluetoothGatt {
 
-<<<<<<< HEAD
-	/**
-	 * Connect to devices GATT server.
-	 * 
-	 * @return If connection was successful
-	 */
-	public boolean connect() throws KuraException;
-
-	/**
-	 * Connect to devices GATT server with a given adapter.
-	 * 
-	 * @param adapterName the name of the bluetooth adapter
-	 * @return If connection was successful
-	 * @since {@link org.eclipse.kura.bluetooth} 1.2.0 
-	 */
-	public boolean connect(String adapterName) throws KuraException;
-	
-	/**
-	 * Disconnect from devices GATT server.
-	 */
-	public void disconnect();
-	
-	/**
-	 * Check if the device is connected.
-	 * 
-	 * @return If connection was successful
-	 */
-	public boolean checkConnection() throws KuraException;
-	
-	/**
-	 * Sets the listener by which asynchronous actions of the GATT
-	 * server will be communicated.
-	 * 
-	 * @param listener	BluetoothLeListener
-	 */
-	public void setBluetoothLeNotificationListener(BluetoothLeNotificationListener listener);
-	
-	/**
-	 * Return a GATT service based on a UUID.
-	 * 
-	 * @param uuid	UUID of service
-	 * @return	BluetoothGattService
-	 */
-	public BluetoothGattService getService(UUID uuid);
-	
-	/**
-	 * Get a list of GATT services offered by the device.
-	 * 
-	 * @return	List of services
-	 */
-	public List<BluetoothGattService> getServices();
-	
-	/**
-	 * Get a list of GATT characteristics based on start and end handles. Handle boundaries
-	 * can be obtained from the {@link #getServices() getServices} method.
-	 * 
-	 * @param startHandle	Start handle
-	 * @param endHandle		End handle
-	 * @return	List of GATT characteristics
-	 */
-	public List<BluetoothGattCharacteristic> getCharacteristics(String startHandle, String endHandle);
-	
-	/**
-	 * Read characteristic value from handle.
-	 * 
-	 * @param handle	Characteristic handle
-	 * @return	Characteristic value
-	 */
-	public String readCharacteristicValue(String handle) throws KuraException;
-	
-	/**
-	 * Read value from characteristic by UUID.
-	 * 
-	 * @param uuid	UUID of Characteristic
-	 * @return	Characteristic value
-	 */
-	public String readCharacteristicValueByUuid(UUID uuid) throws KuraException;
-	
-	/**
-	 * Write value to characteristic.
-	 * 
-	 * @param handle Handle of Characteristic
-	 * @param value	 Value to write to Characteristic
-	 */
-	public void writeCharacteristicValue(String handle, String value);
-=======
     /**
      * Connect to devices GATT server.
      *
@@ -203,5 +117,4 @@
      *            Value to write to Characteristic
      */
     public void writeCharacteristicValue(String handle, String value);
->>>>>>> e3f74823
 }