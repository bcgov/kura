--- conflicted
+++ resolved
@@ -29,170 +29,6 @@
  * @author ilya.binshtok
  *
  */
-<<<<<<< HEAD
-public class PppLinux {
-
-	private static final Logger s_logger = LoggerFactory.getLogger(PppLinux.class);
-	private static Object s_lock = new Object();
-	private static final String PPP_DAEMON = "/usr/sbin/pppd";
-
-	public static void connect (String iface, String port) throws KuraException {
-		
-		String cmd = formConnectCommand(iface, port);
-		try {
-			int status = LinuxProcessUtil.start(cmd);
-			if (status != 0) {
-				throw new KuraException(KuraErrorCode.INTERNAL_ERROR, (cmd + " command failed"));
-			}
-		} catch (Exception e) {
-			throw new KuraException(KuraErrorCode.INTERNAL_ERROR, e);
-		}
-	}
-	
-	public static void disconnect(String iface, String port) throws KuraException {
-		
-		int pid = getPid(iface, port);
-		if (pid >= 0) {
-    		s_logger.info("stopping {} pid={}", iface, pid);
-    		
-    		boolean exists = LinuxProcessUtil.stop(pid);
-    		if (!exists) {
-    			s_logger.warn("stopping {} pid={} failed", iface, pid);
-    		} else {
-    			exists = waitProcess(pid, 500, 5000);
-    		}
-    		
-    		if (exists) {
-    			s_logger.info("killing {} pid={}", iface, pid);
-    			exists = LinuxProcessUtil.kill(pid);
-    			if (!exists) {
-    				s_logger.warn("killing {} pid={} failed", iface, pid);
-    			} else {
-    				exists = waitProcess(pid, 500, 5000);
-    			}
-    		}
-    		
-    		if (exists) {
-    			s_logger.warn("Failed to disconnect {}", iface);
-    		} else {
-    			deleteLock(port);
-    		}
-		}
-	}
-		
-	public static boolean isPppProcessRunning(String iface, String port) throws KuraException {
-	    
-		return (getPid(iface, port) > 0)? true : false; 
-	}
-	
-	public static boolean isPppProcessRunning(String iface, String port, int tout) throws KuraException {
-		
-		if (tout <= 0L) {
-			return isPppProcessRunning(iface, port);
-		}
-		
-		boolean isPppRunning = false;
-		long timeout = tout * 1000;
-
-		long now = System.currentTimeMillis();
-		long startDelay = now;
-		long dif = now - startDelay;
-
-		while (dif < timeout) {
-
-			isPppRunning = isPppProcessRunning(iface, port);
-			if (isPppRunning) {
-				break;
-			}
-			s_logger.info("Waiting {} ms for pppd to launch", (timeout - dif));
-			try {
-				Thread.sleep(timeout - dif);
-			} catch (InterruptedException e) {
-				// ignore
-			}
-			
-			now = System.currentTimeMillis();
-			dif = now - startDelay;
-		}
-		
-		return isPppRunning;
-	}
-	
-	private static int getPid(String iface, String port) throws KuraException {
-		int pid = -1;		
-		synchronized (s_lock) {
-			String [] pgrepCmd = {"pgrep", "-f", ""};
-			pgrepCmd[2] = formConnectCommand(iface, port);
-			
-			BufferedReader br = null;
-			try {
-				ProcessStats processStats = LinuxProcessUtil.startWithStats(pgrepCmd);
-		    	br = new BufferedReader(new InputStreamReader(processStats.getInputStream()));
-		    	String line = br.readLine();
-		    	if ((line != null) && (line.length() > 0)) {
-		    		pid = Integer.parseInt(line);
-		    		s_logger.trace("getPid() :: pppd pid={} for {}", pid, iface);
-		    	}		    	
-			} catch (Exception e) {
-				throw new KuraException(KuraErrorCode.INTERNAL_ERROR, e);
-			}
-			finally {
-			    try { br.close(); }
-			    catch(IOException e) {
-			        s_logger.warn("Error closing input stream", e);
-			    }
-			}
-		}
-		return pid;
-	}
-	
-	// Only call this method after a call to stop or kill.
-	// FIXME: this is an utility method that should be moved in a suitable package.
-	private static boolean waitProcess(int pid, long poll, long timeout) {
-		boolean exists = true;
-		try {
-			final long startTime = System.currentTimeMillis();
-			long now;
-			do {
-				Thread.sleep(poll);
-				exists = LinuxProcessUtil.stop(pid);
-				now = System.currentTimeMillis();
-			} while (exists && (now - startTime) < timeout);
-		} catch (InterruptedException e) {
-			Thread.currentThread().interrupt();
-			s_logger.warn("Interrupted waiting for pid {} to exit", pid);
-		}
-		
-		return exists;
-	}
-	
-	private static void deleteLock(String port) {
-		String portName = port;
-		if (portName.startsWith("/dev/")) {
-			portName = portName.substring("/dev/".length());
-		}
-		File fLock = new File("/var/lock/LCK.."+portName);
-		if (fLock.exists()) {
-			s_logger.warn("Deleting stale lock file {}", portName);
-			if (!fLock.delete()) {
-				s_logger.warn("Failed to delete {}", fLock);
-			}
-		}
-	}
-	
-	private static String formConnectCommand(String peer, String port) 
-	{		
-		StringBuilder sb = new StringBuilder();
-		sb.append(PPP_DAEMON)
-		  .append(' ')
-		  .append(port).append(' ')
-		  .append("call")
-		  .append(' ')
-		  .append(peer);
-		return sb.toString();
-	}
-}
-=======
 public class PppLinux {
 
     private static final Logger s_logger = LoggerFactory.getLogger(PppLinux.class);
@@ -313,5 +149,4 @@
         sb.append(PPP_DAEMON).append(' ').append(port).append(' ').append("call").append(' ').append(peer);
         return sb.toString();
     }
-}
->>>>>>> e3f74823
+}