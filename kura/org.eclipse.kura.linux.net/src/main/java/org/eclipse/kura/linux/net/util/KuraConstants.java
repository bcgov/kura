/*******************************************************************************
 * Copyright (c) 2011, 2016 Eurotech and others
 *
 * All rights reserved. This program and the accompanying materials
 * are made available under the terms of the Eclipse Public License v1.0
 * which accompanies this distribution, and is available at
 * http://www.eclipse.org/legal/epl-v10.html
 *
 * Contributors:
 *     Eurotech
 *     Red Hat Inc - Add Fedora support
 *******************************************************************************/
package org.eclipse.kura.linux.net.util;

public enum KuraConstants {
<<<<<<< HEAD
	// image name, version
	Mini_Gateway ("yocto", "1.2.1", "mini-gateway"),
	ReliaGATE_15_10("yocto", "1.2.1", "reliagate-15-10"),
	Reliagate_10_20("yocto", "1.2.1", "reliagate-10-20"),
	ReliaGATE_10_05("yocto", "1.2.1", "reliagate-10-05"),
	Intel_Edison("yocto", "1.6.1", "edison"),
	Raspberry_Pi ("raspbian", "1.0.0", "raspberry-pi"),
	BeagleBone ("debian", "1.0.0", "beaglebone"),
	ReliaGATE_50_21_Ubuntu("ubuntu", "14.04", "reliagate-50-21"),
	Reliagate_10_11("yocto", "1.2.1", "reliagate-10-11"),
    Reliagate_20_25("yocto", "1.2.1", "reliagate-20-25");
	
	private String m_imageName;
	private String m_imageVersion;
	private String m_targetName;
	
	private KuraConstants (String imageName, String imageVersion, String targetName) {
		m_imageName = imageName;
		m_imageVersion = imageVersion;
		m_targetName = targetName;
	}
	
	public String getImageName () {
		return m_imageName;
	}
	
	public String getImageVersion () {
		return m_imageVersion;
	}
	
	public String getTargetName () {
		return m_targetName;
	}
=======
    // image name, version
    Mini_Gateway("yocto", "1.2.1", "mini-gateway"),
    ReliaGATE_15_10("yocto", "1.2.1", "reliagate-15-10"),
    Reliagate_10_20("yocto", "1.2.1", "reliagate-10-20"),
    ReliaGATE_10_05("yocto", "1.2.1", "reliagate-10-05"),
    Intel_Edison("yocto", "1.6.1", "edison"),
    Raspberry_Pi("raspbian", "1.0.0", "raspberry-pi"),
    BeagleBone("debian", "1.0.0", "beaglebone"),
    ReliaGATE_50_21_Ubuntu("ubuntu", "14.04", "reliagate-50-21"),
    Reliagate_10_11("yocto", "1.2.1", "reliagate-10-11"),
    Reliagate_20_25("yocto", "1.2.1", "reliagate-20-25"),
    Reliagate_20_26("rhel", "7.3", "reliagate-20-26"),
    Fedora_Pi("fedora", "2x", "raspberry-pi");

    private String m_imageName;
    private String m_imageVersion;
    private String m_targetName;

    private KuraConstants(String imageName, String imageVersion, String targetName) {
        this.m_imageName = imageName;
        this.m_imageVersion = imageVersion;
        this.m_targetName = targetName;
    }

    public String getImageName() {
        return this.m_imageName;
    }

    public String getImageVersion() {
        return this.m_imageVersion;
    }

    public String getTargetName() {
        return this.m_targetName;
    }
>>>>>>> e3f74823

}<|MERGE_RESOLUTION|>--- conflicted
+++ resolved
@@ -13,41 +13,6 @@
 package org.eclipse.kura.linux.net.util;
 
 public enum KuraConstants {
-<<<<<<< HEAD
-	// image name, version
-	Mini_Gateway ("yocto", "1.2.1", "mini-gateway"),
-	ReliaGATE_15_10("yocto", "1.2.1", "reliagate-15-10"),
-	Reliagate_10_20("yocto", "1.2.1", "reliagate-10-20"),
-	ReliaGATE_10_05("yocto", "1.2.1", "reliagate-10-05"),
-	Intel_Edison("yocto", "1.6.1", "edison"),
-	Raspberry_Pi ("raspbian", "1.0.0", "raspberry-pi"),
-	BeagleBone ("debian", "1.0.0", "beaglebone"),
-	ReliaGATE_50_21_Ubuntu("ubuntu", "14.04", "reliagate-50-21"),
-	Reliagate_10_11("yocto", "1.2.1", "reliagate-10-11"),
-    Reliagate_20_25("yocto", "1.2.1", "reliagate-20-25");
-	
-	private String m_imageName;
-	private String m_imageVersion;
-	private String m_targetName;
-	
-	private KuraConstants (String imageName, String imageVersion, String targetName) {
-		m_imageName = imageName;
-		m_imageVersion = imageVersion;
-		m_targetName = targetName;
-	}
-	
-	public String getImageName () {
-		return m_imageName;
-	}
-	
-	public String getImageVersion () {
-		return m_imageVersion;
-	}
-	
-	public String getTargetName () {
-		return m_targetName;
-	}
-=======
     // image name, version
     Mini_Gateway("yocto", "1.2.1", "mini-gateway"),
     ReliaGATE_15_10("yocto", "1.2.1", "reliagate-15-10"),
@@ -83,6 +48,5 @@
     public String getTargetName() {
         return this.m_targetName;
     }
->>>>>>> e3f74823
 
 }